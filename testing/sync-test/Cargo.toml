--- conflicted
+++ resolved
@@ -6,20 +6,11 @@
 license = "MPL-2.0"
 
 [dependencies]
-<<<<<<< HEAD
 viaduct-reqwest = { path = "../../components/support/viaduct-reqwest" }
 logins = { path = "../../components/logins" }
 sync15 = { path = "../../components/sync15" }
 tabs = { path = "../../components/tabs" }
 fxa-client = { path = "../../components/fxa-client" }
-=======
-logins = { path = "../../components/logins", features = ["reqwest"] }
-sync15 = { path = "../../components/sync15", features = ["reqwest"] }
-tabs = { path = "../../components/tabs", features = ["reqwest"] }
-fxa-client = { path = "../../components/fxa-client", features = ["reqwest"] }
-rc_crypto = { path = "../../components/support/rc_crypto" }
-viaduct = { path = "../../components/viaduct", features = ["reqwest"] }
->>>>>>> 8e85fd22
 url = "2.1.1"
 env_logger = "0.7.0"
 hex = "0.4.0"
@@ -27,13 +18,9 @@
 failure = "0.1.6"
 rand = "0.7.2"
 lazy_static = "1.4.0"
-<<<<<<< HEAD
-structopt = "0.3.11"
-=======
 # We could implement PBKDF2 in rc_crypto but it might not be worth the time spent!
 pbkdf2 = "0.3.0"
 sha2 = "0.8.1" # pbkdf2 dep
 hmac = "0.7.1" # pbkdf2 dep
 serde_json = "1.0.48"
-structopt = "0.3.7"
->>>>>>> 8e85fd22
+structopt = "0.3.11"