<<<<<<< HEAD
# v62.0.0 (_2020-07-13_)

[Full Changelog](https://github.com/mozilla/application-services/compare/v61.0.7...v62.0.0)

## FxA Client

### ⚠️ Breaking changes ⚠️

- Adds support for `entrypoint` in oauth flow APIs: consumers of `beginOAuthFlow` and `beginPairingFlow` (`beginAuthentication` and `beginPairingAuthentication` in ios) are now ***required*** to pass an `entrypoint` argument that would be used for metrics. This puts the `beginOAuthFlow` and `beginPairingFlow` APIs inline with other existing APIs, like `getManageAccountUrl`.  ([#3265](https://github.com/mozilla/application-services/pull/3265))
- Changes the `authorizeOAuthCode` API to now accept an `AuthorizationParams` object instead of the individual parameters. The `AuthorizationParams` also includes optional `AuthorizationPKCEParams` that contain the `codeChallenge`, `codeChallengeMethod`. `AuthorizationParams` also includes an optional `keysJwk` for requesting keys ([#3264](https://github.com/mozilla/application-services/pull/3264))

### What's new ###
- Consumers can now optionally include parameters for metrics in `beginOAuthFlow` and `beginPairingFlow` (`beginAuthentication` and `beginPairingAuthentication` in ios). Those parameters can be passed in using a `MetricsParams` struct/class. `MetricsParams` is defined in both the Kotlin and Swift bindings. The parameters are the following ([#3328](https://github.com/mozilla/application-services/pull/3328)):
  - flow_id
  - flow_begin_time
  - device_id
  - utm_source
  - utm_content
  - utm_medium
  - utm_term
  - utm_campaign
  - entrypoint_experiment
  - entrypoint_variation

## Logins

### What's fixed ###

- Fixed a bug where attempting to edit a login with an empty `form_submit_url` would incorrectly
  reject the entry as invalid ([#3331](https://github.com/mozilla/application-services/pull/3331)).

## Tabs

### What's new ###

- Tab records now have an explicit TTL set when storing on the server, to match the behaviour
  of Firefox Desktop clients ([#3322](https://github.com/mozilla/application-services/pull/3322)).
=======
# v61.0.12 (_2020-08-07_)

[Full Changelog](https://github.com/mozilla/application-services/compare/v61.0.11...v61.0.12)

## General

- This release only exists to correct issues that occured when publishing a v61.0.11, which failed to produce an artifact because of a warning which occured during the build process. (It contains a small number of additional cherry-picked patches which correct these warnings).
>>>>>>> 17b81e78

# v61.0.11 (_2020-08-07_)

[Full Changelog](https://github.com/mozilla/application-services/compare/v61.0.10...v61.0.11)

## FxA Client

### What's new ###
- Send-tab metrics are recorded. A new function, `fxa_gather_telemetry` on the
  account object (exposed as `account.gatherTelemetry()` to Kotlin) which
  returns a string of JSON.

  This JSON might grow to support non-sendtab telemetry in the future, but in
  this change it has:
  - `commands_sent`, an array of objects, each with `flow_id` and `stream_id`
    string values.
  - `commands_received`, an array of objects, each with `flow_id`, `stream_id`
    and `reason` string values.

  [#3308](https://github.com/mozilla/application-services/pull/3308/)

# v61.0.10 (_2020-07-15_)

[Full Changelog](https://github.com/mozilla/application-services/compare/v61.0.8...v61.0.10)

# General

- This release exists to correct an error with the publishing process that happened for v61.0.9. As a result, it's changelog is repeated below and is present in the link above.

## Logins

- Empty strings are now correctly handled in login validation. ([#3331](https://github.com/mozilla/application-services/pull/3331)).

# v61.0.9 (_2020-07-15_)

[Full Changelog](https://github.com/mozilla/application-services/compare/v61.0.8...v61.0.9)

## Logins

- Empty strings are now correctly handled in login validation. ([#3331](https://github.com/mozilla/application-services/pull/3331)).

# v61.0.8 (_2020-07-15_)

[Full Changelog](https://github.com/mozilla/application-services/compare/v61.0.7...v61.0.8)

## General

- The logins and places metrics have been renewed until early 2021. ([#3290](https://github.com/mozilla/application-services/pull/3290)).

# v61.0.7 (_2020-06-29_)

[Full Changelog](https://github.com/mozilla/application-services/compare/v61.0.6...v61.0.7)

## General

- The default branch has been renamed from `master` to `main`

# v61.0.6 (_2020-06-24_)

[Full Changelog](https://github.com/mozilla/application-services/compare/v61.0.5...v61.0.6)

## General

- Adds cargo aliases to download and use `asdev` ([#3218](https://github.com/mozilla/application-services/pull/3218))

## RustLog

- Network errors should come through as warnings and not errors. ([#3254](https://github.com/mozilla/application-services/issues/3254)).

# v61.0.5 (_2020-06-23_)

[Full Changelog](https://github.com/mozilla/application-services/compare/v61.0.4...v61.0.5)

- No content release: we have switched to Taskgraph. ([#3168](https://github.com/mozilla/application-services/issues/3168))

# v61.0.4 (_2020-06-18_)

[Full Changelog](https://github.com/mozilla/application-services/compare/v61.0.3...v61.0.4)

* Fix an issue where a node reassignment or signing out and signing back in
  wouldn't clear the locally stored last sync time for engines
  ([#3150](https://github.com/mozilla/application-services/issues/3150),
  PR [#3241](https://github.com/mozilla/application-services/pull/3241)).

# v61.0.3 (_2020-06-17_)

[Full Changelog](https://github.com/mozilla/application-services/compare/v61.0.2...v61.0.3)

## Tabs

- Fix an issue which we believe is causing numerous failures deserializing protobufs ([#3214](https://github.com/mozilla/application-services/issues/3214))

# v61.0.2 (_2020-06-16_)

[Full Changelog](https://github.com/mozilla/application-services/compare/v61.0.1...v61.0.2)

## FxA Client

- Short circuit requests if server requested a backoff and time period has not passed. ([#3219](https://github.com/mozilla/application-services/pull/3195))

# v61.0.1 (_2020-06-16_)

[Full Changelog](https://github.com/mozilla/application-services/compare/v61.0.0...v61.0.1)

## General

- Attempt to fix some build tooling issues with the previous release; no user-visible changes. ([#3245](https://github.com/mozilla/application-services/pull/3245))


# v61.0.0 (_2020-06-15_)

[Full Changelog](https://github.com/mozilla/application-services/compare/v60.0.0...v61.0.0)

## General

- Remove the node.js integration tests helper and removes node from the circleci environment. ([#3187](https://github.com/mozilla/application-services/pull/3187))
- Put `backtrace` behind a cargo feature. ([#3213](https://github.com/mozilla/application-services/pull/3213))
- Move sqlite dependency down from rc_cryto to nss_sys. ([#3198](https://github.com/mozilla/application-services/pull/3198))
- Adds jwe encryption in scoped_keys. ([#3195](https://github.com/mozilla/application-services/pull/3195))
- Adds an implementation for [pbkdf2](https://www.ietf.org/rfc/rfc2898.txt). ([#3193](https://github.com/mozilla/application-services/pull/3193))
- Fix bug to correctly return the given defaults when the storageArea's `get()` method is used with an empty store ([bug 1645598](https://bugzilla.mozilla.org/show_bug.cgi?id=1645598)). ([#3236](https://github.com/mozilla/application-services/pull/3236))
- Fixed a sync bug where the application not providing the "persisted state" would mean the declined list was handled incorrectly ([#3205](https://github.com/mozilla/application-services/issues/3205))

## Android

- From now on the project uses the Android SDK manager side-by-side NDK. ([#3222](https://github.com/mozilla/application-services/pull/3222))
  - Download the new NDK by running `./verify-android-environment.sh` in the `libs` directory.
    - Alternatively, you can download the NDK in Android Studio by going in Tools > SDK Manager > SDK Tools > NDK (check Show Package Details) and check `21.3.6528147`.
  - The `ANDROID_NDK_ROOT`, `ANDROID_NDK_HOME` environment variables (and the directory they point to) can be removed.

# v60.0.0 (_2020-06-01_)

[Full Changelog](https://github.com/mozilla/application-services/compare/v0.59.0...v60.0.0)

## General

- Remove `failure` from the sync_tests and replace it with `anyhow`. ([#3188](https://github.com/mozilla/application-services/pull/3188))

- Adds an alias for generating protobuf files, you can now use `cargo regen-protobufs` to generate them. ([#3178](https://github.com/mozilla/application-services/pull/3178))

- Replaced `failure` with `anyhow` and `thiserror`. ([#3132](https://github.com/mozilla/application-services/pull/3132))

- Android: Added `getTopFrecentSiteInfos` API to retrieve a list of the top frecent sites in `PlacesReaderConnection`. ([#2163](https://github.com/mozilla/application-services/issues/2163))

## FxA Client

### What's new

- Additional special case for China FxA in `getPairingAuthorityURL`. ([#3160](https://github.com/mozilla/application-services/pull/3160))
- Silently ignore push messages for unrecognized commands, rather than reporting an error. ([#3177](https://github.com/mozilla/application-services/pull/3177))

# v0.59.0 (_2020-05-08_)

[Full Changelog](https://github.com/mozilla/application-services/compare/v0.58.2...v0.59.0)

## Viaduct

### Breaking changes

- The `include_cookies` setting is not supported anymore (was `false` by default). ([#3096](https://github.com/mozilla/application-services/pull/3096))

## FxA Client

- Added option boolean argument `ignoreCache` to ignore caching for `getDevices`. ([#3066](https://github.com/mozilla/application-services/pull/3066))

### ⚠️ Breaking changes ⚠️
- iOS: Renamed `fetchDevices(forceRefresh)` to `getDevices(ignoreCache)` to establish parity with Android. ([#3066](https://github.com/mozilla/application-services/pull/3066))
- iOS: Renamed argument of `fetchProfile` from `forceRefresh` to `ignoreCache`. ([#3066](https://github.com/mozilla/application-services/pull/3066))

# v0.58.3 (_2020-05-06_)

[Full Changelog](https://github.com/mozilla/application-services/compare/v0.58.2...v0.58.3)

- Backported the following Send Tab fixes: [#3065](https://github.com/mozilla/application-services/pull/3065) [#3084](https://github.com/mozilla/application-services/pull/3084) to `v0.58.2`. ([#3101](https://github.com/mozilla/application-services/pull/3101))

# v0.58.2 (_2020-04-29_)

[Full Changelog](https://github.com/mozilla/application-services/compare/v0.58.1...v0.58.2)

## General

- Android: An Android 5 and 6 bug related to protobufs is now fixed. ([#3054](https://github.com/mozilla/application-services/pull/3054))

# v0.58.1 (_2020-04-24_)

[Full Changelog](https://github.com/mozilla/application-services/compare/v0.58.0...v0.58.1)

## General

- Android: A bug in the protobuf library that made the previous version unusable has been fixed. ([#3033](https://github.com/mozilla/application-services/pull/3033))

# v0.58.0 (_2020-04-22_)

[Full Changelog](https://github.com/mozilla/application-services/compare/v0.57.0...v0.58.0)

## General

- Android: Gradle wrapper version upgraded to `6.3`, Android Gradle Plugin version upgraded to `3.6.0`. ([#2917](https://github.com/mozilla/application-services/pull/2917))
- Android: Upgraded NDK from r20 to r21. ([#2985](https://github.com/mozilla/application-services/pull/2985))
- iOS: Xcode version changed to 11.4.1 from 11.4.0. ([#2996](https://github.com/mozilla/application-services/pull/2996))

## FxA Client

- iOS: `refreshProfile` now takes an optional boolean argument `forceRefresh` to force a network request to be made in every case ([#3000](https://github.com/mozilla/application-services/pull/3000))
- Added an optional `ttl` parameter to `getAccessToken` to limit the lifetime of the token. ([#2896](https://github.com/mozilla/application-services/pull/2896))

# v0.57.0 (_2020-03-31_)

[Full Changelog](https://github.com/mozilla/application-services/compare/v0.56.0...v0.57.0)

## General

### ⚠️ Breaking changes ⚠️

- iOS: The `reqwest` network stack will not be initialized automatically anymore.
Please call `Viaduct.shared.useReqwestBackend()` as soon as possible before using the framework. ([#2880](https://github.com/mozilla/application-services/pull/2880))

## Logins

### What's New

- A new function was added to return a list of duplicate logins, ignoring
  username. ([#2542](https://github.com/mozilla/application-services/pull/2542))

# v0.56.0 (_2020-03-26_)

[Full Changelog](https://github.com/mozilla/application-services/compare/v0.55.0...v0.56.0)

## General

### What's changed

- iOS: Xcode version changed to 11.4.0 from 11.3.1.

## Logins

### ⚠️ Breaking changes ⚠️

- Android: `MemoryLoginsStorage` has been removed. Use DatabaseLoginsStorage(":memory:") instead.
  ([#2833](https://github.com/mozilla/application-services/pull/2823)).

## Libs

### What's changed

- The project now builds with version 4.3.0 of SQLCipher instead of a fork
  of version 4.2.0. Newest version has NSS crypto backend. ([#2822](https://github.com/mozilla/application-services/pull/2822)).

## FxA Client

### Breaking changes

- `Server.dev` is now `Server.stage` to reflect better the FxA server instance it points to. ([#2830](https://github.com/mozilla/application-services/pull/2830)).

# v0.55.3 (_2020-04-16_)

[Full Changelog](https://github.com/mozilla/application-services/compare/v0.55.2...v0.55.3)

## Places

- Fix table name for history migration

# v0.55.2 (_2020-04-14_)

[Full Changelog](https://github.com/mozilla/application-services/compare/v0.55.1...v0.55.2)

## Places

- Android: Fennec's bookmarks db version supported by the migrations is now the same as that of history

# v0.55.1 (_2020-04-14_)

[Full Changelog](https://github.com/mozilla/application-services/compare/v0.55.0...v0.55.1)

## Places

- Android: Fennec migrations for history and bookmarks now support Fennec database versions 34 and 23, respectively. ([#2949](https://github.com/mozilla/application-services/pull/2949))

# v0.55.0 (_2020-03-16_)

[Full Changelog](https://github.com/mozilla/application-services/compare/v0.54.1...v0.55.0)

## Places

### ⚠️ Breaking changes ⚠️

- Android: `PlacesConnection.deletePlace` has been renamed to
  `deleteVisitsFor`, to clarify that it might not actually delete the
  page if it's bookmarked, or has a keyword or tags
  ([#2695](https://github.com/mozilla/application-services/pull/2695)).

### What's fixed

- `history::delete_visits_for` (formerly `delete_place_by_guid`) now correctly
  deletes all visits from a page if it has foreign key references, like
  bookmarks, keywords, or tags. Previously, this would cause a constraint
  violation ([#2695](https://github.com/mozilla/application-services/pull/2695)).

## FxA Client

### What's new

- Added `getPairingAuthorityURL` method returning the URL the user should navigate to on their Desktop computer to perform a pairing flow. ([#2815](https://github.com/mozilla/application-services/pull/2815))

### Breaking changes

- In order to account better for self-hosted FxA/Sync backends, the FxAConfig objects have been reworked. ([#2801](https://github.com/mozilla/application-services/pull/2801))
  - iOS: `FxAConfig.release(contentURL, clientID)` is now `FxAConfig(server: .release, contentURL, clientID)`.
  - Android: `Config.release(contentURL, clientID)` is now `Config(Server.RELEASE, contentURL, clientID)`.
  - These constructors also take a new `tokenServerUrlOverride` optional 4th parameter that overrides the token server URL.

- iOS: `FxAccountManager`'s `getManageAccountURL` and `getTokenServerEndpointURL` methods now run on background thread and return their results in a callback function. ([#2813](https://github.com/mozilla/application-services/pull/2813))

# v0.54.1 (_2020-03-12_)

[Full Changelog](https://github.com/mozilla/application-services/compare/v0.54.0...v0.54.1)

## Sync

### What's fixed

- Engine disabled/enabled state changes now work again after a regression in
  0.53.0.

## Android

### What's changed

- There is now preliminary support for an "autoPublish" local-development workflow similar
  to the one used when working with Fenix and android-components; see
  [this howto guide](./docs/howtos/locally-published-components-in-fenix.md) for details.

## Places

### What's fixed

- Improve handling of bookmark search keywords. Keywords are now imported
  correctly from Fennec, and signing out of Sync in Firefox for iOS no longer
  loses keywords ([#2501](https://github.com/mozilla/application-services/pull/2501)).

# v0.54.0 (_2020-03-10_)

[Full Changelog](https://github.com/mozilla/application-services/compare/v0.53.2...v0.54.0)

## General

### What's changed

- iOS: Xcode version changed to 11.3.1 from 11.3.0.

## Rust

### What's New

- Sourcing `libs/bootstrap-desktop.sh` is not a thing anymore. Please run `./libs/verify-desktop-environment.sh` at least once instead. ([#2769](https://github.com/mozilla/application-services/pull/2769))

## Push

### Breaking changes

- Android: The `PushManager.verifyConnection` now returns a `List<PushSubscriptionChanged>` that contain the channel ID and scope of the subscriptions that have expired. ([#2632](https://github.com/mozilla/application-services/pull/2632))
  See [`onpushsubscriptionchange`][0] events on how this change can be propagated to notify web content.

[0]: https://developer.mozilla.org/en-US/docs/Web/API/ServiceWorkerGlobalScope/onpushsubscriptionchange

## Places

### What's fixed

- Improve handling of tags for bookmarks with the same URL. These bookmarks no
  longer cause syncs to fail ([#2750](https://github.com/mozilla/application-services/pull/2750)),
  and bookmarks with duplicate or mismatched tags are reuploaded
  ([#2774](https://github.com/mozilla/application-services/pull/2774)).

### Breaking changes

- Synced items with unknown types now fail the sync, instead of being silently
  ignored. We'll monitor this error in telemetry, and add logic to delete these
  items on the server if needed
  ([#2780](https://github.com/mozilla/application-services/pull/2780)).

# v0.53.2 (_2020-03-05_)

[Full Changelog](https://github.com/mozilla/application-services/compare/v0.53.1...v0.53.2)

## FxA Client

### What's fixed

- iOS: `FxAccountManager.logout` will now properly clear the persisted account state. ([#2755](https://github.com/mozilla/application-services/issues/2755))
- iOS: `FxAccountManager.getAccessToken` now runs in a background thread. ([#2755](https://github.com/mozilla/application-services/issues/2755))

# v0.53.1 (_2020-03-05_)

[Full Changelog](https://github.com/mozilla/application-services/compare/v0.53.0...v0.53.1)

## Android

### What's changed

- A megazord loading failure will throw as soon as possible rather than at call time.
  ([#2739](https://github.com/mozilla/application-services/issues/2739))

## iOS

### What's New

- Developers can now run `./libs/verify-ios-environment.sh` to ensure their machine is ready to build the iOS Xcode project smoothly. ([#2737](https://github.com/mozilla/application-services/pull/2737))

## FxA Client

### What's new

- Added `FxAConfig.china` helper function to use FxA/Sync chinese servers. ([#2736](https://github.com/mozilla/application-services/issues/2736))
- iOS: Added `FxAccountManager.handlePasswordChanged` method that should be called after... a password change! ([#2744](https://github.com/mozilla/application-services/issues/2744))

# v0.53.0 (_2020-02-27_)

[Full Changelog](https://github.com/mozilla/application-services/compare/v0.52.0...v0.53.0)

## Megazords

### What's changed

- The fenix megazord is no more! ([#2565](https://github.com/mozilla/application-services/pull/2565))

  The full megazord should be used instead. The two are functionally identical,
  however this should reduce the configuration surface required to use the
  application-services code.

  An example PR showing the changes typically required for this is available
  here: https://github.com/MozillaReality/FirefoxReality/pull/2867. Please feel
  free to reach out if you have any issues.

## Sync

### What's fixed

- Rust sync code is now more robust in the face of corrupt meta/global
  records. ([#2688](https://github.com/mozilla/application-services/pull/2688))

- In v0.52.0 we reported some network related fixes. We lied. This time
  we promise they are actually fixed. ([#2616](https://github.com/mozilla/application-services/issues/2616),
  [#2617](https://github.com/mozilla/application-services/issues/2617)
  [#2623](https://github.com/mozilla/application-services/issues/2623))

### What's changed

- Fewer updates to the 'clients' collection will be made. ([#2624](https://github.com/mozilla/application-services/issues/2624))

## FxA Client

### What's changed

- The `ensureCapabilities` method will not perform any network requests if the
  given capabilities are already registered with the server.
  ([#2681](https://github.com/mozilla/application-services/pull/2681))

### What's fixed

- Ensure an offline migration recovery succeeding does not happen multiple times.
  ([#2706](https://github.com/mozilla/application-services/pull/2706))

## Places

### What's fixed

- `storage::history::apply_observation` and `storage::bookmarks::update_bookmark`
  now flush pending origin and frecency updates. This fixes a bug where origins
  might be flushed at surprising times, like right after clearing history.
  ([#2693](https://github.com/mozilla/application-services/issues/2693))

## Push

### What's fixed

- `PushManager.dispatchInfoForChid` does not throw `KotlinNullPointerException` anymore if the method returned nothing. ([#2703](https://github.com/mozilla/application-services/issues/2703))


# v0.52.0 (_2020-02-19_)

[Full Changelog](https://github.com/mozilla/application-services/compare/v0.51.1...v0.52.0)

## Sync

### What's changed

- Better caching of the tokenserver token and info/configuration response. ([#2616](https://github.com/mozilla/application-services/issues/2616))

- Less network requests will be made in the case nothing has changed on the server. ([#2623](https://github.com/mozilla/application-services/issues/2623))

## Places

### What's changed

- Added a new field `reasons` which is a `List` of `SearchResultReason`s in `SearchResult`. ([#2564](https://github.com/mozilla/application-services/pull/2564))

- Some places import related issues fixed ([#2536](https://github.com/mozilla/application-services/issues/2536),
  [#2607](https://github.com/mozilla/application-services/issues/2607))

### Breaking changes

- Android: The `PlacesWriterConnection.resetHistorySyncMetadata` and `PlacesWriterConnection.resetBookmarkSyncMetadata` methods have been moved to the `PlacesApi` class. ([#2668](https://github.com/mozilla/application-services/pull/2668))
- iOS: The `PlacesWriteConnection.resetHistorySyncMetadata` method has been moved to the `PlacesAPI` class. ([#2668](https://github.com/mozilla/application-services/pull/2668))

## FxA Client

### What's New

- Android: `FirefoxAccount.handlePushMessage` now handles all possible FxA push payloads and will return new `AccountEvent`s ([#2522](https://github.com/mozilla/application-services/pull/2522)):
  - `.ProfileUpdated` which should be handled by fetching the newest profile.
  - `.AccountAuthStateChanged` should be handled by checking if the authentication state is still valid.
  - `.AccountDestroyed` should be handled by removing the account information (no need to call `FirefoxAccount.disconnect`) from the device.
  - `.DeviceConnected` can be handled by showing a "<Device name> is connected to this account" notification.
  - `.DeviceDisconnected` should be handled by showing a "re-auth" state to the user if `isLocalDevice` is true. There is no need to call `FirefoxAccount.disconnect` as it will fail.

- iOS: Added `FxAccountManager.getSessionToken`. Note that you should request the `.session` scope in the constructor for this to work properly. ([#2638](https://github.com/mozilla/application-services/pull/2638))
- iOS: Added `FxAccountManager.getManageAccountURL`. ([#2658](https://github.com/mozilla/application-services/pull/2658))
- iOS: Added `FxAccountManager.getTokenServerEndpointURL`. ([#2658](https://github.com/mozilla/application-services/pull/2658))
- iOS: Added migration methods to `FxAccountManager` ([#2637](https://github.com/mozilla/application-services/pull/2637)):
  - `authenticateViaMigration` will try to authenticate an account without any user interaction using previously stored account information.
  - `accountMigrationInFlight` and `retryMigration` should be used in conjunction to handle cases where the migration could not be completed but is still recoverable.
- Added a `deviceId` property to the `AccountEvent.deviceDisconnected` enum case. ([#2645](https://github.com/mozilla/application-services/pull/2645))
- Added `context=oauth_webchannel_v1` in `getManageDevicesURL` methods for WebChannel redirect URLs. ([#2658](https://github.com/mozilla/application-services/pull/2658))

### Breaking changes

- Android: A few changes were made in order to decouple device commands from "account events" ([#2522](https://github.com/mozilla/application-services/pull/2522)):
  - The `AccountEvent` enum has been refactored: `.TabReceived` has been replaced by `.IncomingDeviceCommand(IncomingDeviceCommand)`, `IncomingDeviceCommand` itself is another enum that contains `TabReceived`.
  - `FirefoxAccount.pollDeviceCommands` now returns an array of `IncomingDeviceCommand`.

- iOS: The `FxaAccountManager` class has been renamed to `FxAccountManager`. ([#2637](https://github.com/mozilla/application-services/pull/2637))
- iOS: The `FxAccountManager` default applications scopes do not include `.oldSync` anymore. ([#2638](https://github.com/mozilla/application-services/pull/2638))
- iOS: `FxaAccountManager.getTokenServerEndpointURL` now returns the full token server URL such as `https://token.services.mozilla.com/1.0/sync/1.5`. ([#2676](https://github.com/mozilla/application-services/pull/2676))

## Push

### What's New

- Android: Exposed `GeneralError` to the Kotlin layer.

# v0.51.1 (_2020-02-07_)

[Full Changelog](https://github.com/mozilla/application-services/compare/v0.51.0...v0.51.1)

## Android

### What's new

- Updated android gradle plugin version to 3.5.3 ([#2600](https://github.com/mozilla/application-services/pull/2600))


# v0.51.0 (_2020-02-06_)

[Full Changelog](https://github.com/mozilla/application-services/compare/v0.50.2...v0.51.0)

## FxA Client

### What's New

- `FirefoxAccount` is now deprecated ([#2454](https://github.com/mozilla/application-services/pull/2454)).
- Introducing `FxAccountManager` which provides a higher-level interface to Firefox Accounts. Among other things, this class handles (and can recover from) authentication errors, exposes device-related account methods, handles its own keychain storage and fires observer notifications for important account events ([#2454](https://github.com/mozilla/application-services/pull/2454)).

### Breaking changes

- `FirefoxAccount.fromJSON(json: String)` has been replaced by the `FirefoxAccount(fromJsonState: String)` constructor ([#2454](https://github.com/mozilla/application-services/pull/2454)).


# v0.50.2 (_2020-02-06_)

[Full Changelog](https://github.com/mozilla/application-services/compare/v0.50.1...v0.50.2)

### What's changed

- Re-releasing to fix misconfigured build options in v0.50.1.


# v0.50.1 (_2020-02-06_)

[Full Changelog](https://github.com/mozilla/application-services/compare/v0.50.0...v0.50.1)

## FxA Client

### What's changed

- Fixed a potentially-unsafe use of a boolean in the FFI interface for `migrateFromSessionToken`.
  ([#2592](https://github.com/mozilla/application-services/pull/2592)).


# v0.50.0 (_2020-02-05_)

[Full Changelog](https://github.com/mozilla/application-services/compare/v0.49.0...v0.50.0)

## FxA Client

### What's changed

- Android: `migrateFromSessionToken` now correctly persists in-flight migration state even
  when throwing an error ([#2586](https://github.com/mozilla/application-services/pull/2586)).

### Breaking changes

- `isInMigrationState` now returns an enum rather than a boolean, to indicate whether
  the migration will re-use or duplicate the underlying sessionToken.
  ([#2586](https://github.com/mozilla/application-services/pull/2586))


# v0.49.0 (_2020-02-03_)

[Full Changelog](https://github.com/mozilla/application-services/compare/v0.48.3...v0.49.0)

## FxA Client

### What's New

- Android: `migrateFromSessionToken` now handles offline use cases. It caches the data the consumers
  originally provide. If there's no network connectivity then the migration could be retried using the
  new `retryMigrateFromSessionToken` method. Consumers may also use the `isInMigrationState` method
  to check if there's a migration in progress. ([#2492](https://github.com/mozilla/application-services/pull/2492))

### Breaking changes

- `migrateFromSessionToken` now returns a metrics JSON object if the migration succeeded.
  ([#2492](https://github.com/mozilla/application-services/pull/2492))


# v0.48.3 (_2020-01-23_)

[Full Changelog](https://github.com/mozilla/application-services/compare/v0.48.2...v0.48.3)

## Places

## What's new

- The Dogear library for merging synced bookmarks has been updated to the latest version.
  ([#2469](https://github.com/mozilla/application-services/pull/2469))
- Places now exposes `resetHistorySyncMetadata` and `resetBookmarkSyncMetadata`
  methods, which cleans up all Sync state, including tracking flags and change
  counters. These methods should be called by consumers when the user signs out,
  to avoid tracking changes and causing unexpected behavior the next time they
  sign in.
  ([#2447](https://github.com/mozilla/application-services/pull/2447))

## What's changed

- Ensure we do the right thing with timestamps, tags and keywords on first sync after migration.
  ([#2472](https://github.com/mozilla/application-services/pull/2472))
- Don't count Fennec bookmarks we know we don't import in success metrics.
  ([#2488](https://github.com/mozilla/application-services/pull/2488))
- Don't fail if the Fennec database has negative positions when importing top-sites
  ([#2462](https://github.com/mozilla/application-services/pull/2462))
- Fix issue with bookmark tags when syncing
  ([#2480](https://github.com/mozilla/application-services/pull/2480))
- Quality and usage metrics are recorded (ditto for logins)
- Fix some swift warnings
  ([#2491](https://github.com/mozilla/application-services/pull/2491))

### Breaking Changes

- The Android bindings now collect some basic performance and quality metrics via Glean.
  Applications that submit telemetry via Glean must request a data review for these metrics
  before integrating the places component. See the component README.md for more details.
  ([#2431](https://github.com/mozilla/application-services/pull/2431))
- iOS only: `PlacesAPI.resetBookmarksMetadata` has been renamed to
  `PlacesAPI.resetBookmarkSyncMetadata`, for consistency with history. The functionality
  remains the same.


# v0.48.2 (_2020-01-13_)

[Full Changelog](https://github.com/mozilla/application-services/compare/v0.48.1...v0.48.2)

## FxA Client

### What's changed

* Fixed a bug in deserializing FxA objects from JSON when the new `introspection_endpoint`
  field is not present.


# v0.48.1 (_2020-01-08_)

[Full Changelog](https://github.com/mozilla/application-services/compare/v0.48.0...v0.48.1)

## General

- Revert NSS to version 3.46.

## Logins

### What's changed

* The error strings returned by `LoginsStorage.importLogins` as part of the migration metrics bundle,
  no longer include potentially-sensitive information such as guids.

# v0.48.0 (_2020-01-03_)

[Full Changelog](https://github.com/mozilla/application-services/compare/v0.47.0...v0.48.0)

## Logins

### Breaking Changes

- `LoginsStorage.importLogins` returns logins migration metrics as JSON object. ([#2382](https://github.com/mozilla/application-services/issues/2382))

- iOS only: Added a migration path for apps to convert the encrypted database headers to plaintext([#2100](https://github.com/mozilla/application-services/issues/2100)).  
New databases must be opened using `LoginsStorage.unlockWithKeyAndSalt` instead of `LoginsStorage.unlock` which is now deprecated.
To migrate current users databases, it is required to call `LoginsStorage.migrateToPlaintextHeader` before opening the database. This new method requires a salt. The salt persistence is now the responsibility of the application, which should be stored alongside the encryption key. For an existing database, the salt can be obtained using `LoginsStorage.getDbSaltForKey`.

### What's new

- Android: Added ability to rekey the database via `rekeyDatabase`. [[#2228](https://github.com/mozilla/application-services/pull/2228)]

## FxA Client

### Breaking Changes

* Android: `migrateFromSessionToken` now reuses the existing 'sessionToken' instead of creating a new session token.

### What's new

* Android: New method `copyFromSessionToken` will create a new 'sessionToken' state, this is what `migrateFromSessionToken` used to do,
before this release.

## Places

### Breaking Changes

- - `PlacesApi.importVisitsFromFennec` return history migration metrics as JSON object. ([#2414](https://github.com/mozilla/application-services/issues/2414))
- - `PlacesApi.importBookmarksFromFennec` no longer returns pinned bookmarks, it now returns migration metrics as JSON object. ([#2427](https://github.com/mozilla/application-services/issues/2427))

### What's new

* Android: New method `PlacesApi.importPinnedSitesFromFennec` returns a list of pinned bookmarks from Fennec. ([#2427](https://github.com/mozilla/application-services/issues/2427))

# v0.47.0 (_2019-12-18_)

[Full Changelog](https://github.com/mozilla/application-services/compare/v0.46.0...v0.47.0)

## General

- Updated NSS to version 3.48. ([#2379](https://github.com/mozilla/application-services/issues/2379))
- Our iOS framework is now built using Swift version 5.0. ([#2383](https://github.com/mozilla/application-services/issues/2383))
- Our iOS framework binaries are now built using XCode 11.3. ([#2383](https://github.com/mozilla/application-services/issues/2383))

## Logins

### Breaking Changes

- `LoginsStorage.getByHostname` has been removed. ([#2152](https://github.com/mozilla/application-services/issues/2152))

### What's new

- `LoginsStorage.getByBaseDomain` has been added. ([#2152](https://github.com/mozilla/application-services/issues/2152))
- Removed hard deletion of `SyncStatus::New` records in `delete` and `wipe` logins database functions. ([#2362](https://github.com/mozilla/application-services/pull/2362))
- Android: The `MemoryLoginsStorage` class has been deprecated, because it behaviour has already started to
  diverge from that of `DatabaseLoginStorage`. To replace previous uses of this class in tests, please either
  explicitly mock the `LoginsStorage` interface or use a `DatabaseLoginStorage` with a tempfile or `":memory:"`
  as the `dbPath` argument. ([#2389](https://github.com/mozilla/application-services/issues/2389))

# v0.46.0 (_2019-12-12_)

[Full Changelog](https://github.com/mozilla/application-services/compare/v0.45.1...v0.46.0)

## Logins

### Breaking Changes

- The Android bindings now collect some basic performance and quality metrics via Glean.
  Applications that submit telemetry via Glean must request a data review for these metrics
  before integrating the logins component. See the component README.md for more details.
  ([#2225](https://github.com/mozilla/application-services/pull/2225))
- `username`, `usernameField`, and `passwordField` are no longer
  serialized as `null` in the case where they are empty strings. ([#2252](https://github.com/mozilla/application-services/pull/2252))
  - Android: `ServerPassword` fields `username`, `usernameField`, and
    `passwordField` are now required fields -- `null` is not acceptable,
    but empty strings are OK.
  - iOS: `LoginRecord` fields `username`, `usernameField` and
    `passwordField` are no longer nullable.

# v0.45.1 (_2019-12-10_)

[Full Changelog](https://github.com/mozilla/application-services/compare/v0.45.0...v0.45.1)

This release exists only to rectify a publishing error that occurred with v0.45.0.

# v0.45.0 (_2019-12-10_)

[Full Changelog](https://github.com/mozilla/application-services/compare/v0.44.0...v0.45.0)

## Places

### What's new

- Added `PlacesReaderConnection.getVisitPageWithBound` which performs
  faster history visits pagination by first skipping directly to a `bound` timestamp and then
  skipping over `offset` items from `bound`. ([#1019](https://github.com/mozilla/application-services/issues/1019))

## Push

### Breaking Changes

- `PushManager.decrypt` will now throw a `RecordNotFoundError` exception instead of `StorageError` if a matching subscription could not be found. ([#2355](https://github.com/mozilla/application-services/pull/2355))

## FxA Client

### What's new

- `FirefoxAccount.checkAuthorizationStatus` will check the status of the currently stored refresh token. ([#2332](https://github.com/mozilla/application-services/pull/2332))

## Logins

### Breaking Changes

- Login records with a `httpRealm` attribute will now have their `usernameField` and `passwordField`
  properties silently cleared, to help ensure data consistency. ([#2158](https://github.com/mozilla/application-services/pull/2158))

### What's new

- Added invalid character checks from Desktop to `LoginsStorage.ensureValid` and introduced `INVALID_LOGIN_ILLEGAL_FIELD_VALUE` error. ([#2262](https://github.com/mozilla/application-services/pull/2262))

## Sync Manager

### Breaking Changes

- When asked to sync all engines, SyncManager will now sync all engines for which a handle has been set.
  Previously it would sync all known engines, panicking if a handle had not been set for some engine.
  While *technically* a breaking change, we expect that the new behaviour is almost certainly what
  consuming applications actually want in practice. ([#2313](https://github.com/mozilla/application-services/pull/2313))

# v0.44.0 (_2019-11-21_)

[Full Changelog](https://github.com/mozilla/application-services/compare/v0.43.1...v0.44.0)

## Logins

### What's new

- Added ability to prevent insertion/updates from creating dupes via `LoginsStorage.ensureValid`. ([#2101](https://github.com/mozilla/application-services/pull/2101))

## Tabs

### Breaking Changes

- The `RemoteTabsProvider` class constructor does not take the `localDeviceId` argument anymore.
- The `RemoteTabsProvider.sync` method takes a `localDeviceId` argument.

# v0.43.1 (_2019-11-18_)

[Full Changelog](https://github.com/mozilla/application-services/compare/v0.43.0...v0.43.1)

This release exists only to rectify a publishing error that occurred with v0.43.0.

# v0.43.0 (_2019-11-18_)

[Full Changelog](https://github.com/mozilla/application-services/compare/v0.42.4...v0.43.0)

This release exists only to rectify a publishing error that occurred with v0.42.4.

# v0.42.4 (_2019-11-18_)

[Full Changelog](https://github.com/mozilla/application-services/compare/v0.42.3...v0.42.4)

## General

### What's New

- Synced Tabs is available as an Android component in the `org.mozilla.appservices.experimental.remotetabs` maven package.

## Push Client

### What's new

- `PushManager.dispatchInfoForChid(channelID)` now also returns the
  `endpoint` and `appServerKey` from the subscription.

### Breaking Changes

- The `appServerKey` VAPID public key has moved from `PushConfig` to
  `PushManager.subscription(channelID, scope, appServerKey)`.

- The unused `regenerate_endpoints()` function has been removed.

# v0.42.3 (_2019-11-04_)

[Full Changelog](https://github.com/mozilla/application-services/compare/v0.42.2...v0.42.3)

## General

### What's New

- On Android, our Megazord libraries now include license information for dependencies
  as part of their `.pom` file, making it easily available to tools such as the
   [oss-licenses-plugin](https://github.com/google/play-services-plugins/tree/master/oss-licenses-plugin)

- Our iOS framework binaries are now built using XCode 11.2.

# v0.42.2 (_2019-10-21_)

[Full Changelog](https://github.com/mozilla/application-services/compare/v0.42.1...v0.42.2)

## Places

### What's new

- Android: Exposed `stroage::bookmarks::erase_everything`, which deletes all bookmarks without affecting history, through FFI. ([#2012](https://github.com/mozilla/application-services/pull/2012))

## FxA Client

### What's new

- Android: Add ability to get an OAuth code using a session token via the `authorizeOAuthCode` method. ([#2003](https://github.com/mozilla/application-services/pull/2003))


# v0.42.1 (_2019-10-21_)

[Full Changelog](https://github.com/mozilla/application-services/compare/v0.42.0...v0.42.1)

## Places

### What's new

- Android: The Fennec bookmarks import method (`importBookmarksFromFennec`) will now return a list of pinned bookmarks. ([#1993](https://github.com/mozilla/application-services/pull/1993))

# v0.42.0 (_2019-10-10_)

[Full Changelog](https://github.com/mozilla/application-services/compare/v0.41.0...v0.42.0)

## Places

### What's new

- Android: Fennec history import now supports microsecond timestamps for `date_visited`.

### Breaking changes

- The methods for importing places data from fenix have been moved from the writer connection to the PlacesAPI.

# v0.41.0 (_2019-10-02_)

[Full Changelog](https://github.com/mozilla/application-services/compare/v0.40.0...v0.41.0)

## General

### What's New

- Our components are now built with the newer Android NDK r20 instead of r15c. This change will make it easier for contributors to set up their development environment since there's no need to generate Android toolchains anymore. ([#1916](https://github.com/mozilla/application-services/pull/1916))  
For existing contributors, here's what you need to do immediately:
  - Download and extract the [Android NDK r20](https://developer.android.com/ndk/downloads).
  - Change the `ANDROID_NDK_ROOT` and `ANDROID_NDK_HOME` environment variables to point to the newer NDK dir. You can also delete the now un-used `ANDROID_NDK_TOOLCHAIN_DIR` variable.
  - Delete `.cargo/config` at the root of the repository if you have it.
  - Regenerate the Android libs: `cd libs && rm -rf android && ./build-all.sh android`.

## Logins

### What's new

- Added ability to get logins by hostname by using `LoginsStorage.getByHostname`. ([#1782](https://github.com/mozilla/application-services/pull/1782))

# v0.40.0 (_2019-09-26_)

[Full Changelog](https://github.com/mozilla/application-services/compare/v0.39.4...v0.40.0)

## Logins

### Breaking Changes

- getHandle has been moved to the LoginsStorage interface. All implementers other than DatabaseLoginsStorage should implement this by throwing a `UnsupportedOperationException`.

# v0.39.4 (_2019-09-25_)

[Full Changelog](https://github.com/mozilla/application-services/compare/v0.39.3...v0.39.4)

## Sync Manager

### What's fixed

- Engines which are disabled will not have engine records in meta/global. ([#1866](https://github.com/mozilla/application-services/pull/1866))
- The FxA access token is no longer logged at the debug level. ([#1866](https://github.com/mozilla/application-services/pull/1866))

# v0.39.3 (_2019-09-24_)

[Full Changelog](https://github.com/mozilla/application-services/compare/v0.39.2...v0.39.3)

## FxA Client

### What's new

- The OAuth access token cache is now persisted as part of the account state data,
  which should reduce the number of times callers need to fetch a fresh access token
  from the server.

# v0.39.2 (_2019-09-24_)

[Full Changelog](https://github.com/mozilla/application-services/compare/v0.39.1...v0.39.2)

## Sync Manager

### What's fixed

- Clients with missing engines in meta/global should have the engines repopulated. ([#1847](https://github.com/mozilla/application-services/pull/1847))

# v0.39.1 (_2019-09-17_)

[Full Changelog](https://github.com/mozilla/application-services/compare/v0.39.0...v0.39.1)

## FxA Client

### What's new

Add ability to get the current device id in Kotlin via `getCurrentDeviceId` method.

# v0.39.0 (_2019-09-17_)

[Full Changelog](https://github.com/mozilla/application-services/compare/v0.38.2...v0.39.0)

## FxA Client

### What's new

* New `getSessionToken` method on the FxA Client that returns the stored session_token from state.
Also we now store the session_token into the state from the 'https://identity.mozilla.com/tokens/session' scope.

## Places

### What's fixed

- Hidden URLs (redirect sources, or links visited in frames) are no longer
  synced or returned in `get_visit_infos` or `get_visit_page`. Additionally,
  a new `is_hidden` flag is added to `HistoryVisitInfo`, though it's currently
  always `false`, since those visits are excluded.
  ([#1715](https://github.com/mozilla/application-services/pull/1715))

## Sync Manager

- The new sync manager component is now available for integration ([#1447](https://github.com/mozilla/application-services/pull/1447)).
    - This should include no breaking changes at the moment, but in the future
      we will deprecate the non-sync manager sync APIs on android.
    - Note: Currently, the sync manager is only available in the `full` and
      `fenix` megazords.

# v0.38.2 (_2019-09-04_)

[Full Changelog](https://github.com/mozilla/application-services/compare/v0.38.1...v0.38.2)

## Android

### What's new

- The Gradle Android Plugin has been updated to 3.5.0. ([#1680](https://github.com/mozilla/application-services/pull/1680))

## iOS

### What's new

- Releases are now built with Xcode 11.0.0. ([#1719](https://github.com/mozilla/application-services/pull/1719))

# v0.38.1 (_2019-08-26_)

[Full Changelog](https://github.com/mozilla/application-services/compare/v0.38.0...v0.38.1)

## FxA Client

### What's new

-  Added support for a webchannel redirect behaviour. ([#1608](https://github.com/mozilla/application-services/pull/1608))

## Android

### What's new

- Initial versions of Fennec data import methods have landed:
  - Bookmarks and history visits can be imported by calling `PlacesWriterConnection.importBookmarksFromFennec` and `PlacesWriterConnection.importVisitsFromFennec` respectively. ([#1595](https://github.com/mozilla/application-services/pull/1595), [#1461](https://github.com/mozilla/application-services/pull/1461))
  - Logins can be imported with `LoginsStorage.importLogins`. ([#1614](https://github.com/mozilla/application-services/pull/1614))

# v0.38.0 (_2019-08-19_)

[Full Changelog](https://github.com/mozilla/application-services/compare/v0.37.1...v0.38.0)

## General

- Our OpenSSL dependency has been removed for all platforms other than
  desktop-linux (used when running local rust unit tests and the android
  -forUnitTests artifact). All other platforms use NSS.
  ([#1570](https://github.com/mozilla/application-services/pull/1570))

## Places

### What's Fixed

* Tags containing embedded whitespace are no longer marked as invalid and
  removed. ([#1616](https://github.com/mozilla/application-services/issues/1616))

# v0.37.1 (_2019-08-09_)

[Full Changelog](https://github.com/mozilla/application-services/compare/v0.37.0...v0.37.1)

## Android

### What's fixed

- Published artifacts should now correctly declare their `packaging` type in
  their pom files. ([#1564](https://github.com/mozilla/application-services/pull/1564))

## FxA Client

### What's fixed

- `FirefoxAccount.handlePushMessage` will not return an error on unknown push payloads.

# v0.37.0 (_2019-08-08_)

[Full Changelog](https://github.com/mozilla/application-services/compare/v0.36.0...v0.37.0)

## FxA Client

### What's new

- The Tablet, VR and TV devices types have been added.

### What's fixed

- The `FirefoxAccount.disconnect` method should now properly dispose of the associated device record.

### Breaking changes

- The `FirefoxAccount.beginOAuthFlow` method does not require the `wantsKeys` argument anymore
  as it will always do the right thing based on the requested scopes.

# v0.36.0 (_2019-07-30_)

[Full Changelog](https://github.com/mozilla/application-services/compare/v0.35.4...v0.36.0)

## General

### What's New

- The Fenix megazord now supports Logins. ([#1465](https://github.com/mozilla/application-services/pull/1465))

- For maintainers only: please delete the `libs/{desktop, ios, android}` folders and start over using `./build-all.sh [android|desktop|ios]`.

### What's fixed

- Android x86_64 crashes involving the `intel_aes_encrypt_cbc_128` missing symbol have been fixed. ([#1495](https://github.com/mozilla/application-services/pull/1495))

## Places

### What's New

- Added a `getBookmarkURLForKeyword` method that retrieves a URL associated to a keyword. ([#1345](https://github.com/mozilla/application-services/pull/1345))

## Push

### Breaking changes

- `PushManager.dispatchForChid` method has been renamed to `dispatchInfoForChid` and its result type is now Nullable. ([#1490](https://github.com/mozilla/application-services/pull/1490))

# v0.35.4 (_2019-07-24_)

[Full Changelog](https://github.com/mozilla/application-services/compare/v0.35.3...v0.35.4)

This release exists only to rectify a publishing error that occurred with v0.35.3.

# v0.35.3 (_2019-07-24_)

[Full Changelog](https://github.com/mozilla/application-services/compare/v0.35.2...v0.35.3)

This release exists only to rectify a publishing error that occurred with v0.35.2.

# v0.35.2 (_2019-07-24_)

[Full Changelog](https://github.com/mozilla/application-services/compare/v0.35.1...v0.35.2)

This release exists only to rectify a publishing error that occurred with v0.35.1.

# v0.35.1 (_2019-07-24_)

[Full Changelog](https://github.com/mozilla/application-services/compare/v0.35.0...v0.35.1)

## FxA Client

### What's Fixed

* Android: `migrateFromSessionToken` will not leave the account in a broken state if
  network errors happen during the migration process.

## Push

### What's Fixed

* Updated the default server host for the push service to match the production server.

# v0.35.0 (_2019-07-16_)

[Full Changelog](https://github.com/mozilla/application-services/compare/v0.34.0...v0.35.0)

## General

### Megazords

The long-awaited android [megazord changes](./docs/design/megazords) have
arrived. This has a large number of changes, many of them breaking:
([#1103](https://github.com/mozilla/application-services/pull/1103))

- Consumers who depend on network features of application-services, but
  which were not using a megazord, will no longer be able to use a legacy
  HTTP stack by default.

- Consumers who depend on network features and *do* use a megazord, can no
  longer initialize HTTP in the same call as the megazord.

- Both of these cases should import the `org.mozilla.appservices:httpconfig`
  package, and call `RustHttpConfig.setClient(lazy { /* client to use */ })`
  before calling functions which make HTTP requests.

- For custom megazord users, the name of your megazord is now always
  `mozilla.appservices.Megazord`. You no longer need to load it by reflection,
  since the swapped-out version always has the same name as your custom version.

- The reference-browser megazord has effectively been replaced by the
  full-megazord, which is also the megazord used by default

- The steps to swap-out a custom megazord have changed. The specific steps are
  slightly different in various cases, and we will file PRs to help make the
  transition.

- Substitution builds once again work, except for running unit tests against
  Rust code.

## FxA Client

### What's Fixed

- The state persistence callback is now correctly triggered after a call
  to `FirefoxAccount.getProfile`.

### Breaking changes

- The `FirefoxAccount.destroyDevice` method has been removed in favor of the
  more general `FirefoxAccount.disconnect` method which will ensure a full
  disconnection by invalidating OAuth tokens and destroying the device record
  if it exists. ([#1397](https://github.com/mozilla/application-services/issues/1397))
- The `FirefoxAccount.disconnect` method has been added to the Swift bindings as well.
- The `FirefoxAccount.beginOAuthFlow` method will redirect to a content page that
  forces the user to connect to the last seen user email. To avoid this behavior,
  a new `FirefoxAccount` instance with a new persisted state must be created.

# v0.34.0 (_2019-07-10_)

[Full Changelog](https://github.com/mozilla/application-services/compare/v0.33.2...v0.34.0)

## General

- All of our cryptographic primitives are now backed by NSS ([#1349](https://github.com/mozilla/application-services/pull/1349)). This change should be transparent our customers.

  If you build application-services, it is recommended to delete the `libs/{desktop, ios, android}` folders and start over using `./build-all.sh [android|desktop|ios]`. [GYP](https://github.com/mogemimi/pomdog/wiki/How-to-Install-GYP) and [ninja](https://github.com/ninja-build/ninja/wiki/Pre-built-Ninja-packages) are required to build these libraries.

## Places

### What's New

- Added `WritableHistoryConnection.acceptResult(searchString, url)` for marking
  an awesomebar result as accepted.
  ([#1332](https://github.com/mozilla/application-services/pull/1332))
    - Specifically, `queryAutocomplete` calls for searches that contain
      frequently accepted results are more highly ranked.

### Breaking changes

- Android only: The addition of `acceptResult` to `WritableHistoryConnection` is
  a breaking change for any custom implementations of `WritableHistoryConnection`
  ([#1332](https://github.com/mozilla/application-services/pull/1332))

## Push

### Breaking Changes

- `OpenSSLError` has been renamed to the more general `CryptoError`. ([#1349](https://github.com/mozilla/application-services/pull/1349))

# v0.33.2 (_2019-07-04_)

[Full Changelog](https://github.com/mozilla/application-services/compare/v0.33.1...v0.33.2)

This release exists only to rectify a publishing error that occurred with v0.33.1.

# v0.33.1 (_2019-07-04_)

[Full Changelog](https://github.com/mozilla/application-services/compare/v0.33.0...v0.33.1)

This release exists only to rectify a publishing error that occurred with v0.33.0.

# v0.33.0 (_2019-07-04_)

[Full Changelog](https://github.com/mozilla/application-services/compare/v0.32.3...v0.33.0)

## FxA Client

### Breaking Changes

- iOS: FirefoxAccountError enum variants have their name `lowerCamelCased`
  instead of `UpperCamelCased`, to better fit with common Swift code style.
  ([#1324](https://github.com/mozilla/application-services/issues/1324))

# v0.32.3 (_2019-07-02_)

[Full Changelog](https://github.com/mozilla/application-services/compare/v0.32.2...v0.32.3)

## Places

### What's Fixed

- `PlacesReaderConnection.queryAutocomplete` should return unique results. ([#970](https://github.com/mozilla/application-services/issues/970))

- Ensures bookmark sync doesn't fail if a bookmark or query is missing or has an invalid URL. ([#1325](https://github.com/mozilla/application-services/issues/1325))

# v0.32.2 (_2019-06-28_)

[Full Changelog](https://github.com/mozilla/application-services/compare/v0.32.1...v0.32.2)

## General

- This is a release that aims to test infrastructure changes (ci-admin).

- OpenSSL dependency updated. ([#1328](https://github.com/mozilla/application-services/pull/1328))

# v0.32.1 (_2019-06-26_)

[Full Changelog](https://github.com/mozilla/application-services/compare/v0.32.0...v0.32.1)

## FxA Client

### What's Fixed

- Fixes SendTab initializeDevice in Android to use the proper device type ([#1314](https://github.com/mozilla/application-services/pull/1314))

## iOS Bindings

### What's Fixed

- Errors emitted from the rust code should now all properly output their description. ([#1323](https://github.com/mozilla/application-services/pull/1323))

## Logins

### What's Fixed

- Remote login records which cannot be parsed are now ignored (and reported in telemetry). [#1253](https://github.com/mozilla/application-services/issues/1253)

# v0.32.0 (_2019-06-14_)

[Full Changelog](https://github.com/mozilla/application-services/compare/v0.31.2...v0.32.0)

## Places

### What's fixed

- Fix an error that could happen when the place database is closed.
  ([#1304](https://github.com/mozilla/application-services/pull/1304))

- iOS only: Ensure interruption errors don't come through as network errors.
  ([#1304](https://github.com/mozilla/application-services/pull/1304))

# v0.31.3 (_2019-07-02_)

[Full Changelog](https://github.com/mozilla/application-services/compare/v0.31.2...v0.31.3)

## General

- (Backport) Update `smallvec` dependency to pick up a security fix ([#1353](https://github.com/mozilla/application-services/pull/1353))

## Places

- (Backport) Ensures bookmark sync doesn't fail if a bookmark or query is missing or has an invalid URL ([#1325](https://github.com/mozilla/application-services/issues/1325))

## FxA Client

- (Backport) Fixes SendTab initializeDevice in Android to use the proper device type ([#1314](https://github.com/mozilla/application-services/pull/1314))

# v0.31.2 (_2019-06-10_)

[Full Changelog](https://github.com/mozilla/application-services/compare/v0.31.1...v0.31.2)

## Sync

### What's fixed

- Fixes an edge case introduced in v0.31.1 where a users set of declined engines
  (aka the "Choose what to Sync" preferences) could be forgotten.
  ([#1273](https://github.com/mozilla/application-services/pull/1273))

# v0.31.1 (_2019-06-10_)

[Full Changelog](https://github.com/mozilla/application-services/compare/v0.31.0...v0.31.1)

## Sync

### What's fixed

- Fixes an issue where a stale sync key will be used in cases where a user signs
  out and signs in to another account. ([#1256](https://github.com/mozilla/application-services/pull/1256))

## FxA Client

### What's new

- Added a new method to help recover from invalid access tokens.
  ([#1244](https://github.com/mozilla/application-services/pull/1244)) If the
  application receives an an authentication exception while using a token
  obtained through `FirefoxAccount.getAccessToken`, it should:
  - Call `FirefoxAccount.clearAccessTokenCache` to remove the invalid token from the internal cache.
  - Retry the operation after obtaining fresh access token via `FirefoxAccount.getAccessToken`.
  - If the retry also fails with an authentication exception, then the user will need to reconnect
    their account via a fresh OAuth flow.
- `FirefoxAccount.getProfile` now performs the above retry logic automagically.
  An authentication error while calling `getProfile` indicates that the user
  needs to reconnect their account.
  ([#1244](https://github.com/mozilla/application-services/pull/1244)

# v0.31.0 (_2019-06-07_)

[Full Changelog](https://github.com/mozilla/application-services/compare/v0.30.0...v0.31.0)

## Sync

- Android: A new `sync15` package defines Kotlin data classes for the Sync
  telemetry ping. ([#1112](https://github.com/mozilla/application-services/pull/1112))
- Android: `PlacesApi.syncHistory` and `PlacesApi.syncBookmarks` now return a
  `SyncTelemetryPing`. ([#1112](https://github.com/mozilla/application-services/pull/1112))
- iOS: `PlacesAPI.syncBookmarks` now returns a JSON string with the contents of
  the Sync ping. This should be posted to the legacy telemetry submission
  endpoint. ([#1112](https://github.com/mozilla/application-services/pull/1112))

## Places

### What's fixed

- Deduping synced bookmarks with newer server timestamps no longer throws
  unique constraint violations. ([#1259](https://github.com/mozilla/application-services/pull/1259))

## Logins

### Breaking Changes

- iOS: LoginsStoreError enum variants have their name `lowerCamelCased`
  instead of `UpperCamelCased`, to better fit with common Swift code style.
  ([#1042](https://github.com/mozilla/application-services/issues/1042))

# v0.30.0 (_2019-05-30_)

[Full Changelog](https://github.com/mozilla/application-services/compare/v0.29.0...v0.30.0)

## Push

### Breaking Changes

* Changed the internal serialization format of the Push Keys.

## FxA Client

### Breaking Changes

* Changed the internal serialization format of the Send Tab Keys. Calling `ensureCapabilities` will re-generate them.

### Features

* Added `migrateFromSessionToken` to allow creating a refreshToken from an existing sessionToken.
Useful for Fennec to Fenix bootstrap flow, where the user can just reuse the existing sessionToken to 
create a new session with a refreshToken.

# v0.29.0 (_2019-05-23_)

[Full Changelog](https://github.com/mozilla/application-services/compare/v0.28.1...v0.29.0)

## Places

### What's New

- A new `getRecentBookmarks` API was added to return the list of most recently
  added bookmark items ([#1129](https://github.com/mozilla/application-services/issues/1129)).

### Breaking Changes
- The addition of `getRecentBookmarks` is a breaking change for custom
  implementation of `ReadableBookmarksConnection` on Android
  ([#1129](https://github.com/mozilla/application-services/issues/1129)).

# v0.28.1 (_2019-05-21_)

[Full Changelog](https://github.com/mozilla/application-services/compare/v0.28.0...v0.28.1)

This release exists only to rectify a publishing error that occurred with v0.28.0.

# v0.28.0 (_2019-05-17_)

[Full Changelog](https://github.com/mozilla/application-services/compare/v0.27.2...v0.28.0)

## FxA

### Breaking Changes

- `FirefoxAccount.ensureCapabilities` now takes a set of capabilities
   as a parameter. All the device registered "capabilities" such as Send
   Tab will be replaced by the passed set of new capabilities.

## Push

### Breaking Changes

- `PushManager.verifyConnection()` now returns a boolean. `true`
  indicates the connection is valid and no action required, `false`
indicates that the connection is invalid. All existing subscriptions
have been dropped. The caller should send a `pushsubscriptionchange`
to all known apps. (This is due to the fact that the Push API does
not have a way to send just the new endpoint to the client PWA.)
[#1114](https://github.com/mozilla/application-services/issues/1114)

- `PushManager.unsubscribe(...)` now will only unsubscribe a single
  channel. It will return `false` if no channel is specified or if the
channel was already deleted. To delete all channels for a given user,
call `PushManager.unsubscribeAll()`.
[#889](https://github.com/mozilla/application-services/issues/889)

## General

### What's Fixed

- Native libraries should now have debug symbols stripped by default,
  resulting in significantly smaller package size for consuming
  applications. A test was also added to CI to ensure that this
  does not regress in future.
  ([1107](https://github.com/mozilla/application-services/issues/1107))


# v0.27.2 (_2019-05-08_)

[Full Changelog](https://github.com/mozilla/application-services/compare/v0.27.1...v0.27.2)

## Logins

### What's new

- iOS only: Logins store has a new (static) `numOpenConnections` function, which can be used to detect leaks. ([#1070](https://github.com/mozilla/application-services/pull/1070))

## Places

### What's New

- iOS only: PlacesApi can now migrate bookmark data from a `browser.db` database
  via the `migrateBookmarksFromBrowserDb` function. It is recommended that this
  only be called for non-sync users, as syncing the bookmarks over will result
  in better handling of sync metadata, among other things.
  ([#1078](https://github.com/mozilla/application-services/pull/1078))
- iOS: Sync can now be interrupted using the `interrupt` method
  ([#1092](https://github.com/mozilla/application-services/pull/1092))
- iOS: Sync metadata can be reset using the `resetBookmarksMetadata` method
  ([#1092](https://github.com/mozilla/application-services/pull/1092))


# v0.27.1 (_2019-04-26_)

[Full Changelog](https://github.com/mozilla/application-services/compare/v0.27.0...v0.27.1)

## FxA

### What's New

- Added `destroyDevice` support to existing Send Tab capabilities. ([#821](https://github.com/mozilla/application-services/pull/821))

## Places

### What's New

- Frecencies are now recalculated for bookmarked URLs after a sync.
  ([#847](https://github.com/mozilla/application-services/issues/847))

## Push

### What's Fixed

- Authentication failures with the autopush server should be fixed. ([#1080](https://github.com/mozilla/application-services/pull/1080))

# v0.27.0 (_2019-04-22_)

[Full Changelog](https://github.com/mozilla/application-services/compare/v0.26.2...v0.27.0)

## General

- JNA has been updated to version 5.2.0 (previously 4.5.2) ([#1057](https://github.com/mozilla/application-services/pull/1057))

- SQLCipher has been updated to version 4.1.0 (previously 4.0.0) ([#1060](https://github.com/mozilla/application-services/pull/1060))

- `android-components` has been updated to 0.50.0 (previously 0.49.0) ([#1062](https://github.com/mozilla/application-services/pull/1062))

- SQLCipher should no longer be required in megazords which do not contain `logins`. ([#996](https://github.com/mozilla/application-services/pull/996))

- Non-megazord builds should once again work ([#1046](https://github.com/mozilla/application-services/pull/1046))

## FxA

### What's New

- New methods `getManageAccountURL` and `getManageDevicesURL` have been added,
  which the application can use to direct the user to manage their account on the web.
  ([#984](https://github.com/mozilla/application-services/pull/984))
- Android only: Added device registration and Firefox Send Tab capability support. Your app can opt into this by calling the `FirefoxAccount.initializeDevice` method. ([#676](https://github.com/mozilla/application-services/pull/676))

- Switched to use the new fxa-auth-server token endpoint which generates device records, email and push notifications
 for connected clients([#1055](https://github.com/mozilla/application-services/pull/1055))

## Places

### Breaking Changes

- It is no longer possible to create an encrypted places database. ([#950](https://github.com/mozilla/application-services/issues/950))
- `syncBookmarks()` API is now marked `open` to be accessible outside the framework. ([#1058](https://github.com/mozilla/application-services/issues/1058))

### What's Fixed

- Non-megazord builds should once again function. ([#1045](https://github.com/mozilla/application-services/issues/1045))

# v0.26.2 (_2019-04-18_)

[Full Changelog](https://github.com/mozilla/application-services/compare/v0.26.1...v0.26.2)

## iOS Framework

### What's Fixed

- iOS temporarially no longer uses NSS for crypto. This is a short term fix to
  allow firefox-ios to release an update.

# v0.26.1 (_2019-04-18_)

[Full Changelog](https://github.com/mozilla/application-services/compare/v0.26.0...v0.26.1)

## iOS Framework

### What's Fixed

- iOS networking should use the reqwest backend, instead of failing ([#1032](https://github.com/mozilla/application-services/pull/1032))

# v0.26.0 (_2019-04-17_)

[Full Changelog](https://github.com/mozilla/application-services/compare/v0.25.2...v0.26.0)

## Gradle plugin

- Removed the appservices bintray repo from the plugin ([#899](https://github.com/mozilla/application-services/issues/899))

## Push

### Breaking Change

- `PushAPI.subscribe()` now returns a `SubscriptionResponse` that contains the server supplied `channelID` and the
   `subscriptionInfo` block previously returned. Please note: the server supplied `channelID` may differ from the
   supplied `channelID` argument. This is definitely true when an empty channelID value is provided to `subscribe()`,
   or if the channelID is not a proper UUID.
   The returned `channelID` value is authoritative and will be the value associated with the subscription and future
   subscription updates. As before, the `subscriptionResponse.subscriptionInfo` can be JSON serialized and returned to the application.
   ([#988](https://github.com/mozilla/application-services/pull/988))

## Places

### What's new

- Bookmarks may now be synced using the `syncBookmarks` method on `PlacesApi`
  (and on Android, the interface it implements, `SyncManager`).
  ([#850](https://github.com/mozilla/application-services/issues/850))
- Android only: New methods for querying paginated history have been added:
  `getVisitCount` and `getVisitPage`
  ([#992](https://github.com/mozilla/application-services/issues/992))
- Android only: `getVisitInfos` now takes a list of visit types to exclude.
  ([#920](https://github.com/mozilla/application-services/issues/920))

### Breaking Changes

- Android only: The addition of `syncBookmarks` on the `PlacesManager` interface
  is a breaking change. ([#850](https://github.com/mozilla/application-services/issues/850))
- Android only: `sync` has been renamed to `syncHistory` for clarity given the
  existence of `syncBookmarks`.
  ([#850](https://github.com/mozilla/application-services/issues/850))
- Android only: `getVisitInfos` has changed, which is breaking for implementors
  of `ReadableHistoryConnection`.
  ([#920](https://github.com/mozilla/application-services/issues/920))
- Android only: New methods on `ReadableHistoryConnection`: `getVisitCount` and
  `getVisitPage`.
  ([#992](https://github.com/mozilla/application-services/issues/992))

## Logins

### What's new

- iOS only: Logins operations may now be interrupted via the `interrupt()`
  method on LoginsDb, which may be called from any thread.
  ([#884](https://github.com/mozilla/application-services/issues/884))
    - This is currently only implemented for iOS due to lack of interest on the
      Android side, please let us know if this is desirable in the Android API
      as well. Feel free to indicate support for exposing this in the Android API
      [here](https://github.com/mozilla/application-services/issues/1020).

# v0.25.2 (_2019-04-11_)

[Full Changelog](https://github.com/mozilla/application-services/compare/v0.24.0...v0.25.2)

## General

- Some cryptographic primitives are now backed by NSS. On reference-browser and fenix megazords the GeckoView NSS libs are used, otherwise these libraries are bundled. ([#891](https://github.com/mozilla/application-services/pull/891))

### What's Fixed

- Megazords and requests should work again. ([#946](https://github.com/mozilla/application-services/pull/946))
- The vestigial `reqwest` backend is no longer compiled into the megazords ([#937](https://github.com/mozilla/application-services/pull/937)).
    - Note that prior to this it was present, but unused.

## iOS

- The individual components projects have been removed, please use the MozillaAppServices framework from now on. ([#932](https://github.com/mozilla/application-services/pull/932))
- The NSS .dylibs must be included in your application project, see [instructions](https://github.com/mozilla/application-services/blob/30a1a57917c6e243c0c5d59fba24caa8de8f6b3a/docs/howtos/consuming-rust-components-on-ios.md#nss)

## Push

### What's fixed

- PushAPI now stores some metadata information across restarts ([#905](https://github.com/mozilla/application-services/issues/905))

# v0.24.0 (_2019-04-08_)

[Full Changelog](https://github.com/mozilla/application-services/compare/v0.23.0...v0.24.0)

## Megazords

## Breaking Changes

- Megazord initialization has changed. Megazords' init() function now takes a
  `Lazy<mozilla.components.concept.fetch.Client>` (from
  [concept-fetch](https://github.com/mozilla-mobile/android-components/tree/master/components/concept/fetch/)),
  which will be used to proxy all HTTP requests through. It will not be accessed
  until a method is called on rust code which requires the network. This
  functionality is not present in non-megazords. ([#835](https://github.com/mozilla/application-services/pull/835))

    An example of how to initialize this follows:

    ```kotlin
    val megazordClass = Class.forName("mozilla.appservices.MyCoolMegazord")
    val megazordInitMethod = megazordClass.getDeclaredMethod("init", Lazy::class.java)
    val lazyClient: Lazy<Client> = lazy { components.core.client }
    megazordInitMethod.invoke(megazordClass, lazyClient)
    ```

    Or (if you don't have GeckoView available, e.g. in the case of lockbox):

    ```kotlin
    val megazordClass = Class.forName("mozilla.appservices.MyCoolMegazord")
    val megazordInitMethod = megazordClass.getDeclaredMethod("init", Lazy::class.java)
    // HttpURLConnectionClient is from mozilla.components.lib.fetch.httpurlconnection
    val lazyClient: Lazy<Client> = lazy { HttpURLConnectionClient() }
    megazordInitMethod.invoke(megazordClass, lazyClient)
    ```

## General

- Native code builds are now stripped by default, reducing size by almost an
  order of magnitude. ([#913](https://github.com/mozilla/application-services/issues/913))
    - This is done rather than relying on consumers to strip them, which proved
      more difficult than anticipated.

## Push

### What's new

- PushAPI now defines a number of default parameters for functions ([#868](https://github.com/mozilla/application-services/issues/868))

### Breaking changes

- `mozilla.appservices.push.BridgeTypes` is now
  `mozilla.appservices.push.BridgeType`
([#885](https://github.com/mozilla/application-services/issues/885))

## Places

### What's Fixed

- Swift PlacesAPI methods are not externally accessible
  ([#928](https://github.com/mozilla/application-services/issues/928))

# v0.23.0 (_2019-03-29_)

[Full Changelog](https://github.com/mozilla/application-services/compare/v0.22.1...v0.23.0)

## Places

### What's Fixed

- createBookmarkItem on android will now create the correct type of bookmark.
  ([#880](https://github.com/mozilla/application-services/issues/880))

## Push

### Breaking changes

- the `PushManager` argument `socket_protocol` is now `http_protocol`
  to correctly map its role. `socket_protocol` is reserved.

# v0.22.1 (_2019-03-27_)

[Full Changelog](https://github.com/mozilla/application-services/compare/v0.22.0...v0.22.1)

## Logins

### What's New

- iOS Logins storage now has `ensureLocked`, `ensureUnlocked`, and `wipeLocal`
  methods, equivalent to those provided in the android API.
  ([#854](https://github.com/mozilla/application-services/issues/854))

## Places

### What's Fixed

- PlacesAPIs should now be closed when all references to them are no longer used.
  ([#749](https://github.com/mozilla/application-services/issues/749))

# v0.22.0 (_2019-03-22_)

[Full Changelog](https://github.com/mozilla/application-services/compare/v0.21.0...v0.22.0)

## Logins

- Added a disableMemSecurity function to turn off some dubious behaviors of SQLcipher. ([#838](https://github.com/mozilla/application-services/pull/838))
- The iOS SQLCipher build configuration has been adjusted ([#837](https://github.com/mozilla/application-services/pull/837))

## Push

### Breaking changes

- `PushManager`'s `dispatch_for_chid` method has been renamed to `dispatchForChid`.
- `PushManager` constructor arguments are now camelCased.

## `org.mozilla.appservices` Gradle plugin

- Artifacts are now to be published to the `mozilla-appservices` bintray organization.  This necessitates version 0.4.3 of the Gradle plugin.  ([#843](https://github.com/mozilla/application-services/issues/843))

# v0.21.0 (_2019-03-20_)

[Full Changelog](https://github.com/mozilla/application-services/compare/v0.20.2...v0.21.0)

## General

- Breakpad symbols should be available for android now ([#741](https://github.com/mozilla/application-services/pull/741))

## Places

- Places now is available on iOS, however support is limited to Bookmarks. ([#743](https://github.com/mozilla/application-services/pull/743))
- Places now has bookmarks support enabled in the FFI. This addition is too large to include in the changelog, however both Swift and Kotlin APIs for this are fairly well documented. ([#743](https://github.com/mozilla/application-services/pull/743))


# v0.20.2 (_2019-03-15_)

[Full Changelog](https://github.com/mozilla/application-services/compare/v0.20.1...v0.20.2)

- An automation problem with the previous release, forcing a version bump. No functional changes.
- Local development: non-megazord builds are now `debug` be default, improving local build times
and working around subtle build issues.
- Override this via a flag in `local.properties`: `application-services.nonmegazord-profile=release`

# v0.20.1 (_2019-03-15_)

[Full Changelog](https://github.com/mozilla/application-services/compare/v0.20.0...v0.20.1)

- A error in the build.gradle file caused the v0.20.0 release to fail, this
  release should not be meaningfully different from it.

# v0.20.0 (_2019-03-14_)

[Full Changelog](https://github.com/mozilla/application-services/compare/v0.19.0...v0.20.0)

## General

- The previous release had an issue with the megazords, and so another
  release was needed. This is version 0.4.2 of the megazord plugin.
  ([#775](https://github.com/mozilla/application-services/pull/775))

### Breaking Changes

- All package names have been normalized. The gradle packages should all be
  `org.mozilla.appservices:component`, and the java namespaces should be
  `mozilla.appservices.component`. ([#776](https://github.com/mozilla/application-services/pull/776))

## Logins

### Breaking Changes

- The gradle package for logins has been changed from
  `'org.mozilla.sync15:logins'` to `org.mozilla.appservices:logins`.
  ([#776](https://github.com/mozilla/application-services/pull/776))

## Places

### Breaking Changes

- Several classes and interfaces have been renamed after feedback from consumers
  to avoid `Interface` in the name, and better reflect what they provide.
    - `PlacesApiInterface` => `PlacesManager`
    - `PlacesConnectionInterface` => `InterruptibleConnection`
    - `ReadablePlacesConnectionInterface` => `ReadableHistoryConnection`
    - `WritablePlacesConnectionInterface` => `WritableHistoryConnection`
    - `ReadablePlacesConnection` => `PlacesReaderConnection`
    - `WritablePlacesConnection` => `PlacesWriterConnection`

- The java namespace used in places has changed from `org.mozilla.places` to
  `mozilla.appservices.places`
  ([#776](https://github.com/mozilla/application-services/pull/776))

- The gradle package for places has been changed from
  `'org.mozilla.places:places'` to `org.mozilla.appservices:places`.
  ([#776](https://github.com/mozilla/application-services/pull/776))

## FxA

### Breaking Changes

- The gradle package for fxa-client has been changed from
  `'org.mozilla.fxaclient:fxaclient'` to `org.mozilla.appservices:fxaclient`.
  ([#776](https://github.com/mozilla/application-services/pull/776))

# 0.19.0 (_2019-03-13_)

[Full Changelog](https://github.com/mozilla/application-services/compare/v0.18.0...v0.19.0)

## General

### What's New

- Initial support for the new Push component landed, however it's not yet ready
  for widespread use ([#683](https://github.com/mozilla/application-services/pull/683))

## Places

### What's New

- A massive rewrite of the Kotlin API has been completed. This distinguishes
  reader and writer connections. A brief description of the new types follows.
  Note that all the types have corresponding interfaces that allow for them to
  be mocked during testing as needed. ([#718](https://github.com/mozilla/application-services/pull/718))
    - `PlacesApi`: This is similar to a connection pool, it exists to give out
      reader and writer connections via the functions `openReader` and
      `getWriter`. The naming distinction is due to there only being a single
      writer connection (which is actually opened when the `PlacesApi` is
      created). This class generally should be a singleton.
        - In addition to `openReader` and `getWriter`, this also includes the
        `sync()` method, as that requires a special type of connection.
    - `ReadablePlacesConnection`: This is a read-only connection to the places
      database, implements all the methods of the API that do not require write
      access.
        - Specifically, `getVisited`, `matchUrl`, `queryAutocomplete`, `interrupt`,
          `getVisitedUrlsInRange`, and `getVisitInfos` all exist on this object.
    - `WritablePlacesConnection`: This is a read-write connection, and as such,
      contains not only the all reader methods mentioned above, but also the
      methods requiring write access, such as:
        - `noteObservation`, `wipeLocal`, `runMaintenance`, `pruneDestructively`,
          `deleteEverything`, `deletePlace`, `deleteVisitsSince`, `deleteVisitsBetween`,
          and `deleteVisit`.
    - Note that the semantics of the various methods have not been changed, only
      their location.

### Breaking Changes

- Almost the entire API has been rewritten. See "What's New" for
  details. ([#718](https://github.com/mozilla/application-services/pull/718))

# 0.18.0 (_2019-02-27_)

[Full Changelog](https://github.com/mozilla/application-services/compare/v0.17.0...v0.18.0)

## FxA

### Breaking Changes

- Swift: `FxAError` has been renamed to `FirefoxAccountError` ([#713](https://github.com/mozilla/application-services/pull/713))

## Places

### What's Fixed

- Autocomplete should no longer return an error when encountering certain emoji ([#691](https://github.com/mozilla/application-services/pull/691))

## Logging

### What's New

- The `rc_log` component now has support for iOS. It is only available as part of the
  MozillaAppServices megazord. ([#618](https://github.com/mozilla/application-services/issues/618))

# 0.17.0 (_2019-02-19_)

[Full Changelog](https://github.com/mozilla/application-services/compare/v0.16.1...v0.17.0)

## FxA

### What's New

- We are now using [Protocol Buffers](https://developers.google.com/protocol-buffers/) to pass the Profile data across the FFI boundaries, both on Android and iOS. On Android there should be no breaking changes.
- Kotlin: `Profile` is now a [Data Class](https://kotlinlang.org/docs/reference/data-classes.html).

### Breaking changes

- iOS: You now have to include the `SwiftProtobuf` framework in your projects for FxAClient to work (otherwise you'll get a runtime error when fetching the user profile). It is built into `Carthage/Build/iOS` just like `FxAClient.framework`.
- iOS: In order to build FxAClient from source, you need [swift-protobuf](https://github.com/apple/swift-protobuf) installed. Simply run `brew install swift-protobuf` if you have Homebrew.
- iOS: You need to run `carthage bootstrap` at the root of the repository at least once before building the FxAClient project: this will build the `SwiftProtobuf.framework` file needed by the project.
- iOS: the `Profile` class now inherits from `RustProtobuf`. Nothing should change in practice for you.

## Places

### What's New

- New methods on PlacesConnection (Breaking changes for classes implementing PlacesAPI):
    - `fun deleteVisit(url: String, timestamp: Long)`: If a visit exists at the specified timestamp for the specified URL, delete it. This change will be synced if it is the last remaining visit (standard caveat for partial visit deletion). ([#621](https://github.com/mozilla/application-services/issues/621))
    - `fun deleteVisitsBetween(start: Long, end: Long)`: Similar to `deleteVisitsSince(start)`, but takes an end date. ([#621](https://github.com/mozilla/application-services/issues/621))
    - `fun getVisitInfos(start: Long, end: Long = Long.MAX_VALUE): List<VisitInfo>`: Returns a more detailed set of information about the visits that occured. ([#619](https://github.com/mozilla/application-services/issues/619))
        - `VisitInfo` is a new data class that contains a visit's url, title, timestamp, and type.
    - `fun wipeLocal()`: Deletes all history entries without recording any sync information. ([#611](https://github.com/mozilla/application-services/issues/611)).

        This means that these visits are likely to start slowly trickling back
        in over time, and many of them will come back entirely if a full sync
        is performed (which may not happen for some time, admittedly). The
        intention here is that this is a method that's used if data should be
        discarded when disconnecting sync, assuming that it would be desirable
        for the data to show up again if sync is reconnected.

        For more permanent local deletions, see `deleteEverything`, also added
        in this version.

    - `fun runMaintenance()`: Perform automatic maintenance. ([#611](https://github.com/mozilla/application-services/issues/611))

        This should be called at least once per day, however that is a
        recommendation and not a requirement, and nothing dire happens if it is
        not called.

        The maintenance it may perform potentially includes, but is not limited to:

        - Running `VACUUM`.
        - Requesting that SQLite optimize our indices.
        - Expiring old visits.
        - Deleting or fixing corrupt or invalid rows.
        - Etc.

        However not all of these are currently implemented.

    - `fun pruneDestructively()`: Aggressively prune history visits. ([#611](https://github.com/mozilla/application-services/issues/611))

        These deletions are not intended to be synced, however due to the way
        history sync works, this can still cause data loss.

        As a result, this should only be called if a low disk space notification
        is received from the OS, and things like the network cache have already
        been cleared.

    - `fun deleteEverything()`: Delete all history visits. ([#647](https://github.com/mozilla/application-services/issues/647))

        For sync users, this will not cause the visits to disappear from the
        users remote devices, however it will prevent them from ever showing
        up again, even across full syncs, or sync sign-in and sign-out.

        See also `wipeLocal`, also added in this version, which is less
        permanent with respect to sync data (a full sync is likely to bring
        most of it back).


### Breaking Changes

- The new `PlacesConnection` methods listed in the "What's New" all need to be implemented (or stubbed) by any class that implements `PlacesAPI`. (multiple bugs, see "What's New" for specifics).

### What's fixed

- Locally deleted visits deleted using `deleteVisitsSince` should not be resurrected on future syncs. ([#621](https://github.com/mozilla/application-services/issues/621))
- Places now properly updates frecency for origins, and generally supports
  origins in a way more in line with how they're implemented on desktop. ([#429](https://github.com/mozilla/application-services/pull/429))

# 0.16.1 (_2019-02-08_)

[Full Changelog](https://github.com/mozilla/application-services/compare/v0.16.0...v0.16.1)

## Logins

### What's Fixed

- iOS `LoginRecord`s will no longer use empty strings for `httpRealm` and `formSubmitUrl` in cases where they claim to use nil. ([#623](https://github.com/mozilla/application-services/issues/623))
    - More broadly, all optional strings in LoginRecords were were being represented as empty strings (instead of nil) unintentionally. This is fixed.
- iOS: Errors that were being accidentally swallowed should now be properly reported. ([#640](https://github.com/mozilla/application-services/issues/640))
- Schema initialization/upgrade now happen in a transaction. This should avoid corruption if some unexpected error occurs during the first unlock() call. ([#642](https://github.com/mozilla/application-services/issues/642))

### Breaking changes

- iOS: Code that expects empty strings (and not nil) for optional strings should be updated to check for nil instead. ([#623](https://github.com/mozilla/application-services/issues/623))
    - Note that this went out in a non-major release, as it doesn't cause compilation failure, and manually reading all our dependents determined that nobody was relying on this behavior.

## FxA

### What's Fixed

- iOS: Some errors that were being accidentally swallowed should now be properly reported. ([#640](https://github.com/mozilla/application-services/issues/640))

# 0.16.0 (_2019-02-06_)

[Full Changelog](https://github.com/mozilla/application-services/compare/v0.15.0...v0.16.0)

## General

### What's New

- iOS builds now target v11.0. ([#614](https://github.com/mozilla/application-services/pull/614))
- Preparatory infrastructure for megazording iOS builds has landed.([#625](https://github.com/mozilla/application-services/pull/625))

## Places

### Breaking Changes

- Several new methods on PlacesConnection (Breaking changes for classes implementing PlacesAPI):
    -  `fun interrupt()`. Cancels any calls to `queryAutocomplete` or `matchUrl` that are running on other threads. Those threads will throw an `OperationInterrupted` exception. ([#597](https://github.com/mozilla/application-services/pull/597))
        - Note: Using `interrupt()` during the execution of other methods may work, but will have mixed results (it will work if we're currently executing a SQL query, and not if we're running rust code). This limitation may be lifted in the future.
    - `fun deletePlace(url: String)`: Deletes all visits associated with the provided URL ([#591](https://github.com/mozilla/application-services/pull/591))
        - Note that these deletions are synced!
    - `fun deleteVisitsSince(since: Long)`: Deletes all visits between the given unix timestamp (in milliseconds) and the present ([#591](https://github.com/mozilla/application-services/pull/591)).
        - Note that these deletions are synced!

### What's New

- Initial support for storing bookmarks has been added, but is not yet exposed over the FFI. ([#525](https://github.com/mozilla/application-services/pull/525))

## FxA

### What's Fixed

- iOS Framework: Members of Avatar struct are now public. ([#615](https://github.com/mozilla/application-services/pull/615))


# 0.15.0 (_2019-02-01_)

[Full Changelog](https://github.com/mozilla/application-services/compare/v0.14.0...v0.15.0)

## General

### What's New

- A new megazord was added, named `fenix-megazord`. It contains the components for FxA and Places (and logging). ([#585](https://github.com/mozilla/application-services/issues/585))
    - Note: To use this, you must be on version 0.3.1 of the gradle plugin.

## Logins

### What's Fixed

- Fix an issue where unexpected errors would become panics. ([#593](https://github.com/mozilla/application-services/pull/593))
- Fix an issue where syncing with invalid credentials would be reported as the wrong kind of error (and cause a panic because of the previous issue). ([#593](https://github.com/mozilla/application-services/pull/593))

## Places

### What's New

- New method on PlacesConnection (breaking change for classes implementing PlacesAPI): `fun matchUrl(query: String): String?`. This is similar to `queryAutocomplete`, but only searches for URL and Origin matches, and only returns (a portion of) the matching url (if found), or null (if not). ([#595](https://github.com/mozilla/application-services/pull/595))

### What's Fixed

- Autocomplete will no longer return an error when asked to match a unicode string. ([#298](https://github.com/mozilla/application-services/issues/298))

- Autocomplete is now much faster for non-matching queries and queries that look like URLs. ([#589](https://github.com/mozilla/application-services/issues/589))

## FxA

### What's New

- It is now possible to know whether a profile avatar has been set by the user. ([#579](https://github.com/mozilla/application-services/pull/579))

### Breaking Changes

- The `avatar` accessor from the `Profile` class in the Swift framework now returns an optional `Avatar` struct instead of a `String`. ([#579](https://github.com/mozilla/application-services/pull/579))

# 0.14.0 (_2019-01-23_)

[Full Changelog](https://github.com/mozilla/application-services/compare/v0.13.3...v0.14.0)

## General

### What's New

- A new component was added for customizing how our Rust logging is handled. It allows Android code to get a callback whenever a log is emitted from Rust (Most users will not need to use this directly, but instead will consume it via the forthcoming helper that hooks it directly into android-components Log system in [android-components PR #1765](https://github.com/mozilla-mobile/android-components/pull/1765)). ([#472](https://github.com/mozilla/application-services/pull/472))

- The gradle megazord plugin updated to version 0.3.0, in support of the logging library. Please update when you update your version of android-components. ([#472](https://github.com/mozilla/application-services/pull/472))

- In most cases, opaque integer handles are now used to pass data over the FFI ([#567](https://github.com/mozilla/application-services/issues/567)). This should be more robust, and allow detection of many types of errors that would previously cause silent memory corruption.

  This should be mostly transparent, but is a semi-breaking semantic change in the case that something throws an exception indicating that the Rust code paniced (which should only occur due to bugs anyway). If this occurs, all subsequent operations on that object (except `close`/`lock`) will cause errors. It is "poisoned", in Rust terminology. (In the future, this may be handled automatically)

  This may seem inconvenient, but it should be an improvement over the previous version, where we instead would simply carry on despite potentially having corrupted internal state.

- Build settings were changed to reduce binary size of Android `.so` by around 200kB (per library). ([#567](https://github.com/mozilla/application-services/issues/567))

- Rust was updated to 1.32.0, which means we no longer use jemalloc as our allocator. This should reduce binary size some, but at the cost of some performance. (No bug as this happens automatically as part of CI, see the rust-lang [release notes](https://blog.rust-lang.org/2019/01/17/Rust-1.32.0.html#jemalloc-is-removed-by-default) for more details).

### Breaking Changes

- Megazord builds will no longer log anything by default. Logging must be enabled as described "What's New". ([#472](https://github.com/mozilla/application-services/pull/472))

## Places

### What's Fixed

- PlacesConnection.getVisited will now return that invalid URLs have not been visited, instead of throwing. ([#552](https://github.com/mozilla/application-services/issues/552))
- PlacesConnection.noteObservation will correctly identify url parse failures as such. ([#571](https://github.com/mozilla/application-services/issues/571))
- PlacesConnections not utilizing encryption will not make calls to mlock/munlock on every allocation/free. This improves performance up to 6x on some machines. ([#563](https://github.com/mozilla/application-services/pull/563))
- PlacesConnections now use WAL mode. ([#555](https://github.com/mozilla/application-services/pull/563))

## FxA

### Breaking Changes

Some APIs which are semantically internal (but exposed for various reasons) have changed.

- Android: Some `protected` methods on `org.mozilla.fxaclient.internal.RustObject` have been changed (`destroy` now takes a `Long`, as it is an opaque integer handle). This object should not be considered part of the public API of FxA, but it is still available. Users using it are recommended not to do so. ([#567](https://github.com/mozilla/application-services/issues/567))
- iOS: The type `RustOpaquePointer` was replaced by `RustHandle`, which is a `RustPointer<UInt64>`. While these are technically part of the public API, they may be removed in the future and users are discouraged from using them. ([#567](https://github.com/mozilla/application-services/issues/567))

# 0.13.3 (_2019-01-11_)

[Full Changelog](https://github.com/mozilla/application-services/compare/v0.13.2...v0.13.3)

## Places

### What's Fixed

- Places will no longer log PII. ([#540](https://github.com/mozilla/application-services/pull/540))

# 0.13.2 (_2019-01-11_)

[Full Changelog](https://github.com/mozilla/application-services/compare/v0.13.1...v0.13.2)

## Firefox Accounts

### What's New

- The fxa-client android library will now write logs to logcat. ([#533](https://github.com/mozilla/application-services/pull/533))
- The fxa-client Android and iOS librairies will throw a differentiated exception for general network errors. ([#535](https://github.com/mozilla/application-services/pull/535))

# 0.13.1 (_2019-01-10_)

[Full Changelog](https://github.com/mozilla/application-services/compare/v0.13.0...v0.13.1)

Note: This is a patch release that works around a bug introduced by a dependency. No functionality has been changed.

## General

### What's New

N/A

### What's Fixed

- Network requests on Android. Due to a [bug in `reqwest`](https://github.com/seanmonstar/reqwest/issues/427), it's version has been pinned until we can resolve this issue. ([#530](https://github.com/mozilla/application-services/pull/530))

# 0.13.0 (_2019-01-09_)

[Full Changelog](https://github.com/mozilla/application-services/compare/v0.12.1...v0.13.0)

## General

### What's New

- Upgraded openssl to 1.1.1a ([#474](https://github.com/mozilla/application-services/pull/474))

### What's Fixed

- Fixed issue where backtraces were still enabled, causing crashes on some android devices ([#509](https://github.com/mozilla/application-services/pull/509))
- Fixed some panics that may occur in corrupt databases or unexpected data. ([#488](https://github.com/mozilla/application-services/pull/488))

## Places

### What's New

N/A

### What's fixed

- Autocomplete no longer returns more results than requested ([#489](https://github.com/mozilla/application-services/pull/489))

## Logins

### Deprecated or Breaking Changes

- Deprecated the `reset` method, which does not perform any useful action (it clears sync metadata, such as last sync timestamps and the mirror table). Instead, use the new `wipeLocal` method, or delete the database file. ([#497](https://github.com/mozilla/application-services/pull/497))

### What's New

- Added the `wipeLocal` method for deleting all local state while leaving remote state untouched. ([#497](https://github.com/mozilla/application-services/pull/497))
- Added `ensureLocked` / `ensureUnlocked` methods which are identical to `lock`/`unlock`, except that they do not throw if the state change would be a no-op (e.g. they do not require that you check `isLocked` first). ([#495](https://github.com/mozilla/application-services/pull/495))
- Added an overload to `unlock` and `ensureUnlocked` that takes the key as a ByteArray. Note that this is identical to hex-encoding (with lower-case hex characters) the byte array prior to providing it to the string overload. ([#499](https://github.com/mozilla/application-services/issues/499))

### What's Fixed

- Clarified which exceptions are thrown in documentation in cases where it was unclear. ([#495](https://github.com/mozilla/application-services/pull/495))
- Added `@Throws` annotations to all methods which can throw. ([#495](https://github.com/mozilla/application-services/pull/495))
<|MERGE_RESOLUTION|>--- conflicted
+++ resolved
@@ -1,4 +1,3 @@
-<<<<<<< HEAD
 # v62.0.0 (_2020-07-13_)
 
 [Full Changelog](https://github.com/mozilla/application-services/compare/v61.0.7...v62.0.0)
@@ -36,7 +35,7 @@
 
 - Tab records now have an explicit TTL set when storing on the server, to match the behaviour
   of Firefox Desktop clients ([#3322](https://github.com/mozilla/application-services/pull/3322)).
-=======
+
 # v61.0.12 (_2020-08-07_)
 
 [Full Changelog](https://github.com/mozilla/application-services/compare/v61.0.11...v61.0.12)
@@ -44,7 +43,6 @@
 ## General
 
 - This release only exists to correct issues that occured when publishing a v61.0.11, which failed to produce an artifact because of a warning which occured during the build process. (It contains a small number of additional cherry-picked patches which correct these warnings).
->>>>>>> 17b81e78
 
 # v61.0.11 (_2020-08-07_)
 
