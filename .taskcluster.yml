# This Source Code Form is subject to the terms of the Mozilla Public
# License, v. 2.0. If a copy of the MPL was not distributed with this
# file, You can obtain one at http://mozilla.org/MPL/2.0/.

version: 0
allowPullRequests: collaborators
tasks:
####################################################################################################
# Task: Pull requests
####################################################################################################
  - provisionerId: '{{ taskcluster.docker.provisionerId }}'
    workerType: '{{ taskcluster.docker.workerType }}'
    extra:
      github:
        env: true
        events:
          - pull_request.opened
          - pull_request.edited
          - pull_request.synchronize
          - pull_request.reopened
          - push
    scopes:
      - "queue:create-task:aws-provisioner-v1/github-worker"
      - "queue:scheduler-id:taskcluster-github"
    payload:
      maxRunTime: 3600
      deadline: "{{ '2 hours' | $fromNow }}"
      image: 'mozillamobile/android-components:1.4'
      command:
        - /bin/bash
        - '--login'
        - '-cx'
        - >-
          export TERM=dumb
          && git clone {{ event.head.repo.url }}
          && cd application-services
          && git config advice.detachedHead false
          && git checkout {{ event.head.sha }}
          && python automation/taskcluster/decision_task_pull_request.py
      features:
        taskclusterProxy: true
    metadata:
      name: application-services - Pull Request
      description: Building and testing the Application Services repository - triggered by a pull request.
      owner: '{{ event.head.user.email }}'
      source: '{{ event.head.repo.url }}'
####################################################################################################
# Task: Release
####################################################################################################
  - provisionerId: '{{ taskcluster.docker.provisionerId }}'
    workerType: '{{ taskcluster.docker.workerType }}'
    extra:
      github:
        events:
          - release
    payload:
      maxRunTime: 3600
      deadline: "{{ '2 hours' | $fromNow }}"
      image: 'mozillamobile/rust-component:buildtools-27.0.3-ndk-r15c-ndk-version-21-rust-stable-rust-beta'
      command:
        - /bin/bash
        - '-c'
        - >-
<<<<<<< HEAD
          export TERM=dumb
          && git clone '{{ event.head.repo.url }}' application-services
          && cd application-services
          && git config advice.detachedHead false
          && git checkout '{{ event.version }}'
          && ./scripts/taskcluster-android.sh
=======
          git clone '{{ event.head.repo.url }}' &&
          cd application-services &&
          git config advice.detachedHead false &&
          git checkout '{{ event.version }}' &&
          ./scripts/taskcluster-android.sh
>>>>>>> c0ab375e
      artifacts:
        'public/bin/mozilla/fxa_client_android_{{ event.version }}.zip':
          type: 'file'
          path: '/build/application-services/dist/fxa_client_android.zip'
    routes:
      - index.project.fxaclient.builds.{{ event.version }}
    metadata:
      name: fxa-client Android Build - Release ({{ event.version }})
      description: Builds the FxA lib for Android architectures
      owner: '{{ event.head.user.email }}'
      source: '{{ event.head.repo.url }}'

####################################################################################################
# Task: Tag
####################################################################################################
  - provisionerId: '{{ taskcluster.docker.provisionerId }}'
    workerType: '{{ taskcluster.docker.workerType }}'
    extra:
      github:
        events:
          - tag
    payload:
      maxRunTime: 3600
      deadline: "{{ '2 hours' | $fromNow }}"
      image: 'mozillamobile/rust-component:buildtools-27.0.3-ndk-r15c-ndk-version-21-rust-stable-rust-beta'
      command:
        - /bin/bash
        - '-c'
        - >-
          export TERM=dumb
          && git clone '{{ event.head.repo.url }}' application-services
          && cd application-services
          && git config advice.detachedHead false
          && git checkout '{{ event.head.tag }}'
          && ./scripts/taskcluster-android.sh
          # && python automation/taskcluster/release/fetch-bintray-api-key.py
          && cd logins-api/android
          && ./gradlew --no-daemon clean library:assembleRelease
          # && VCS_TAG=`git show-ref {{ event.head.tag }}` ./gradlew bintrayUpload --debug -PvcsTag="$VCS_TAG"
      artifacts:
        'public/bin/mozilla/fxa_client_android_{{ event.head.tag }}.zip':
          type: 'file'
          path: '/build/application-services/fxa-client/fxa_client_android.zip'
      features:
        taskclusterProxy: true
    metadata:
      name: application-services Android Build - Tag ({{ event.head.tag }})
      description: Builds the FxA client and the Logins API for Android architectures.
      owner: '{{ event.head.user.email }}'
      source: '{{ event.head.repo.url }}'<|MERGE_RESOLUTION|>--- conflicted
+++ resolved
@@ -61,20 +61,12 @@
         - /bin/bash
         - '-c'
         - >-
-<<<<<<< HEAD
           export TERM=dumb
           && git clone '{{ event.head.repo.url }}' application-services
           && cd application-services
           && git config advice.detachedHead false
           && git checkout '{{ event.version }}'
           && ./scripts/taskcluster-android.sh
-=======
-          git clone '{{ event.head.repo.url }}' &&
-          cd application-services &&
-          git config advice.detachedHead false &&
-          git checkout '{{ event.version }}' &&
-          ./scripts/taskcluster-android.sh
->>>>>>> c0ab375e
       artifacts:
         'public/bin/mozilla/fxa_client_android_{{ event.version }}.zip':
           type: 'file'
