--- conflicted
+++ resolved
@@ -173,7 +173,6 @@
 
 def android_multiarch_release():
     module_build_tasks = build_gradle_modules_tasks(True)
-<<<<<<< HEAD
 
     version = appservices_version()
     worker_type = os.environ['BEETMOVER_WORKER_TYPE']
@@ -207,32 +206,6 @@
                 )
                 .create()
             )
-=======
-    return (
-        linux_build_task("All modules - Publish via bintray")
-        .with_dependencies(*module_build_tasks.values())
-        # Our -unpublished- artifacts were uploaded in build_gradle_modules_tasks(),
-        # however there is not way to just trigger a bintray publish from gradle without
-        # uploading anything, so we do it manually using curl :(
-        # We COULD publish each artifact individually, however that would mean if
-        # a build task fails we end up with a partial release.
-        # Since we manipulate secrets, we also disable bash debug mode.
-        .with_script("""
-            python automation/taskcluster/release/fetch-bintray-api-key.py
-            set +x
-            BINTRAY_USER=$(grep 'bintray.user=' local.properties | cut -d'=' -f2)
-            BINTRAY_APIKEY=$(grep 'bintray.apikey=' local.properties | cut -d'=' -f2)
-            PUBLISH_URL=https://api.bintray.com/content/mozilla-appservices/application-services/org.mozilla.appservices/{}/publish
-            echo "Publishing on $PUBLISH_URL"
-            curl -X POST -u $BINTRAY_USER:$BINTRAY_APIKEY $PUBLISH_URL
-            echo "Success!"
-            set -x
-        """.format(appservices_version()))
-        .with_scopes("secrets:get:project/application-services/publish")
-        .with_features('taskclusterProxy') # So we can fetch the bintray secret.
-        .create()
-    )
->>>>>>> d90a2e88
 
 def dockerfile_path(name):
     return os.path.join(os.path.dirname(__file__), "docker", name + ".dockerfile")
