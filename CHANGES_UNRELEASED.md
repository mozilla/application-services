--- conflicted
+++ resolved
@@ -19,17 +19,10 @@
 
 -->
 
-## [Component Name]
-
-<<<<<<< HEAD
-### What's Changed
-  - Log a breadcrumb with a redacted version of the crypto key when it has an invalid form (before throwing
-    DeserializationError)
+## Nimbus
+### What's New
+- Add methods to Kotlin and Swift to call the record event method on the nimbus client ([#5244](https://github.com/mozilla/application-services/pull/5244))
 
 ## FxA Client
 ### What's changed
-  - The `processRawIncomingAccountEvent` function will now process all commands, not just one. This moves the responsibilty of ensuring each push gets a UI element to the caller.
-=======
-### What's New
-- Add methods to Kotlin and Swift to call the record event method on the nimbus client ([#5244](https://github.com/mozilla/application-services/pull/5244))
->>>>>>> a30a294a
+- The `processRawIncomingAccountEvent` function will now process all commands, not just one. This moves the responsibilty of ensuring each push gets a UI element to the caller.