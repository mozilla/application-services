**See [the release process docs](docs/howtos/cut-a-new-release.md) for the steps to take when cutting a new release.**

# Unreleased Changes

<<<<<<< HEAD
### What's New
  - Moved the Nimbus Gradle Plugin into application-services and updated its functionality to support local development. ([#5173](https://github.com/mozilla/application-services/pull/5173))

[Full Changelog](https://github.com/mozilla/application-services/compare/v94.3.1...main)
=======
[Full Changelog](https://github.com/mozilla/application-services/compare/v96.1.3...main)
>>>>>>> c34de065

<!-- WARNING: New entries should be added below this comment to ensure the `./automation/prepare-release.py` script works as expected.

Use the template below to make assigning a version number during the release cutting process easier.

## [Component Name]

### ⚠️ Breaking Changes ⚠️
  - Description of the change with a link to the pull request ([#0000](https://github.com/mozilla/application-services/pull/0000))
### What's Changed
  - Description of the change with a link to the pull request ([#0000](https://github.com/mozilla/application-services/pull/0000))
### What's New
  - Description of the change with a link to the pull request ([#0000](https://github.com/mozilla/application-services/pull/0000))

-->

## Nimbus

### What's Changed
  - Fixed an issue where the NimbusQueues protocol was missing from the NimbusApi ([#5298](https://github.com/mozilla/application-services/pull/5298))

## Tabs

### What's Changed
  - Fixed a regression causing failure to read old tabs databases ([#5286](https://github.com/mozilla/application-services/pull/5286))<|MERGE_RESOLUTION|>--- conflicted
+++ resolved
@@ -2,14 +2,7 @@
 
 # Unreleased Changes
 
-<<<<<<< HEAD
-### What's New
-  - Moved the Nimbus Gradle Plugin into application-services and updated its functionality to support local development. ([#5173](https://github.com/mozilla/application-services/pull/5173))
-
-[Full Changelog](https://github.com/mozilla/application-services/compare/v94.3.1...main)
-=======
 [Full Changelog](https://github.com/mozilla/application-services/compare/v96.1.3...main)
->>>>>>> c34de065
 
 <!-- WARNING: New entries should be added below this comment to ensure the `./automation/prepare-release.py` script works as expected.
 
@@ -29,7 +22,10 @@
 ## Nimbus
 
 ### What's Changed
-  - Fixed an issue where the NimbusQueues protocol was missing from the NimbusApi ([#5298](https://github.com/mozilla/application-services/pull/5298))
+ - Fixed an issue where the NimbusQueues protocol was missing from the NimbusApi ([#5298](https://github.com/mozilla/application-services/pull/5298))
+
+### What's New
+  - Moved the Nimbus Gradle Plugin into application-services and updated its functionality to support local development. ([#5173](https://github.com/mozilla/application-services/pull/5173))
 
 ## Tabs
 
