**See [the release process docs](docs/howtos/cut-a-new-release.md) for the steps to take when cutting a new release.**

# Unreleased Changes

<<<<<<< HEAD
## Autofill

- The main credit-cards is dropped and recreated to ensure already existing
  databases will continue to work.

- Added support to scrub encrypted data to handle lost/corrupted client keys.
  Scrubbed data will be replaced with remote data on the next sync.

[Full Changelog](https://github.com/mozilla/application-services/compare/v75.1.0...main)

## Autofill

### What's Changed

- `get_address()` and `get_credit_card()` now throw a NoSuchRecord error instead of SqlError when the GUID is not found
=======
[Full Changelog](https://github.com/mozilla/application-services/compare/v75.2.0...main)
>>>>>>> 232ee8cc
<|MERGE_RESOLUTION|>--- conflicted
+++ resolved
@@ -1,23 +1,12 @@
 **See [the release process docs](docs/howtos/cut-a-new-release.md) for the steps to take when cutting a new release.**
 
 # Unreleased Changes
-
-<<<<<<< HEAD
-## Autofill
-
-- The main credit-cards is dropped and recreated to ensure already existing
-  databases will continue to work.
-
-- Added support to scrub encrypted data to handle lost/corrupted client keys.
-  Scrubbed data will be replaced with remote data on the next sync.
-
-[Full Changelog](https://github.com/mozilla/application-services/compare/v75.1.0...main)
 
 ## Autofill
 
 ### What's Changed
 
-- `get_address()` and `get_credit_card()` now throw a NoSuchRecord error instead of SqlError when the GUID is not found
-=======
-[Full Changelog](https://github.com/mozilla/application-services/compare/v75.2.0...main)
->>>>>>> 232ee8cc
+- Added support to scrub encrypted data to handle lost/corrupted client keys.
+  Scrubbed data will be replaced with remote data on the next sync.
+
+[Full Changelog](https://github.com/mozilla/application-services/compare/v75.2.0...main)