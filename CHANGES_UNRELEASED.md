**See [the release process docs](docs/howtos/cut-a-new-release.md) for the steps to take when cutting a new release.**

# Unreleased Changes

[Full Changelog](https://github.com/mozilla/application-services/compare/v0.54.0...master)

<<<<<<< HEAD
## Sync

- Engine disabled/enabled state changes now work again after a regression in
  0.53.0.
=======
## Android

### What's changed

- There is now preliminary support for an "autoPublish" local-development workflow similar
  to the one used when working with Fenix and android-components; see
  [this howto guide](./docs/howtos/locally-published-components-in-fenix.md) for details.
>>>>>>> eadbcca1

## Places

### What's fixed

- Improve handling of bookmark search keywords. Keywords are now imported
  correctly from Fennec, and signing out of Sync in Firefox for iOS no longer
  loses keywords ([#2501](https://github.com/mozilla/application-services/pull/2501)).<|MERGE_RESOLUTION|>--- conflicted
+++ resolved
@@ -4,12 +4,11 @@
 
 [Full Changelog](https://github.com/mozilla/application-services/compare/v0.54.0...master)
 
-<<<<<<< HEAD
 ## Sync
 
 - Engine disabled/enabled state changes now work again after a regression in
   0.53.0.
-=======
+
 ## Android
 
 ### What's changed
@@ -17,7 +16,6 @@
 - There is now preliminary support for an "autoPublish" local-development workflow similar
   to the one used when working with Fenix and android-components; see
   [this howto guide](./docs/howtos/locally-published-components-in-fenix.md) for details.
->>>>>>> eadbcca1
 
 ## Places
 
