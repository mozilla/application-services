**See [the release process docs](docs/howtos/cut-a-new-release.md) for the steps to take when cutting a new release.**

# Unreleased Changes

[Full Changelog](https://github.com/mozilla/application-services/compare/v87.2.0...main)

<!-- WARNING: New entries should be added below this comment to ensure the `./automation/prepare-release.py` script works as expected.

Use the template below to make assigning a version number during the release cutting process easier.

## [Component Name]

### ⚠️ Breaking Changes ⚠️
  - Description of the change with a link to the pull request ([#0000](https://github.com/mozilla/application-services/pull/0000))
### What's Changed
  - Description of the change with a link to the pull request ([#0000](https://github.com/mozilla/application-services/pull/0000))
### What's New
  - Description of the change with a link to the pull request ([#0000](https://github.com/mozilla/application-services/pull/0000))

-->
<<<<<<< HEAD

## [viaduct]

### What's New

- Add support for PATCH methods. ([#4751](https://github.com/mozilla/application-services/pull/4751))
=======
## Nimbus
### What's new
  - The Nimbus SDK now support application version targeting, where experiment creators can set `app_version|versionCompare({VERSION}) >= 0` and the experiments will only target users running `VERSION` or higher. ([#4752](https://github.com/mozilla/application-services/pull/4752))
      - The `versionCompare` transform will return a positive number if `app_version` is greater than
      `VERSION`, a negative number if `app_version` is less than `VERSION` and zero if they are equal
      - `VERSION` must be passed in as a string, for example: `app_version|versionCompare('95.!') >= 0` will target users who are on any version starting with `95` or above (`95.0`, `95.1`, `95.2.3-beta`, `96` etc..)
>>>>>>> 4c0fa25f
<|MERGE_RESOLUTION|>--- conflicted
+++ resolved
@@ -18,18 +18,13 @@
   - Description of the change with a link to the pull request ([#0000](https://github.com/mozilla/application-services/pull/0000))
 
 -->
-<<<<<<< HEAD
+## viaduct
+### What's New
+- Add support for PATCH methods. ([#4751](https://github.com/mozilla/application-services/pull/4751))
 
-## [viaduct]
-
-### What's New
-
-- Add support for PATCH methods. ([#4751](https://github.com/mozilla/application-services/pull/4751))
-=======
 ## Nimbus
 ### What's new
   - The Nimbus SDK now support application version targeting, where experiment creators can set `app_version|versionCompare({VERSION}) >= 0` and the experiments will only target users running `VERSION` or higher. ([#4752](https://github.com/mozilla/application-services/pull/4752))
       - The `versionCompare` transform will return a positive number if `app_version` is greater than
       `VERSION`, a negative number if `app_version` is less than `VERSION` and zero if they are equal
-      - `VERSION` must be passed in as a string, for example: `app_version|versionCompare('95.!') >= 0` will target users who are on any version starting with `95` or above (`95.0`, `95.1`, `95.2.3-beta`, `96` etc..)
->>>>>>> 4c0fa25f
+      - `VERSION` must be passed in as a string, for example: `app_version|versionCompare('95.!') >= 0` will target users who are on any version starting with `95` or above (`95.0`, `95.1`, `95.2.3-beta`, `96` etc..)