**See [the release process docs](docs/howtos/cut-a-new-release.md) for the steps to take when cutting a new release.**

# Unreleased Changes

[Full Changelog](https://github.com/mozilla/application-services/compare/v96.4.0...main)

<!-- WARNING: New entries should be added below this comment to ensure the `./automation/prepare-release.py` script works as expected.

Use the template below to make assigning a version number during the release cutting process easier.

## [Component Name]

### ⚠️ Breaking Changes ⚠️
  - Description of the change with a link to the pull request ([#0000](https://github.com/mozilla/application-services/pull/0000))
### 🦊 What's Changed 🦊
  - Description of the change with a link to the pull request ([#0000](https://github.com/mozilla/application-services/pull/0000))
### ✨ What's New ✨
  - Description of the change with a link to the pull request ([#0000](https://github.com/mozilla/application-services/pull/0000))

-->

## Nimbus ⛅️🔬🔭

### 🦊 What's Changed 🦊
- Updated the Nimbus Gradle Plugin to fix a number of issues after migrating it to this repository ([#5348](https://github.com/mozilla/application-services/pull/5348))
<<<<<<< HEAD
- Updated the Nimbus FML CLI to only import the R class if it will be used by a feature property ([#5361](https://github.com/mozilla/application-services/pull/5361))
=======
- Good fences: protected calls out to the error reporter with a `try`/`catch` ([#5366](https://github.com/mozilla/application-services/pull/5366))
>>>>>>> 70bebedb
<|MERGE_RESOLUTION|>--- conflicted
+++ resolved
@@ -23,8 +23,5 @@
 
 ### 🦊 What's Changed 🦊
 - Updated the Nimbus Gradle Plugin to fix a number of issues after migrating it to this repository ([#5348](https://github.com/mozilla/application-services/pull/5348))
-<<<<<<< HEAD
-- Updated the Nimbus FML CLI to only import the R class if it will be used by a feature property ([#5361](https://github.com/mozilla/application-services/pull/5361))
-=======
 - Good fences: protected calls out to the error reporter with a `try`/`catch` ([#5366](https://github.com/mozilla/application-services/pull/5366))
->>>>>>> 70bebedb
+- Updated the Nimbus FML CLI to only import the R class if it will be used by a feature property ([#5361](https://github.com/mozilla/application-services/pull/5361))