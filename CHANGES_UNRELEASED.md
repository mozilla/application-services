**See [the release process docs](docs/howtos/cut-a-new-release.md) for the steps to take when cutting a new release.**

# Unreleased Changes

[Full Changelog](https://github.com/mozilla/application-services/compare/v95.0.1...main)

<!-- WARNING: New entries should be added below this comment to ensure the `./automation/prepare-release.py` script works as expected.

Use the template below to make assigning a version number during the release cutting process easier.

## [Component Name]

### ⚠️ Breaking Changes ⚠️
  - Description of the change with a link to the pull request ([#0000](https://github.com/mozilla/application-services/pull/0000))
### What's Changed
  - Description of the change with a link to the pull request ([#0000](https://github.com/mozilla/application-services/pull/0000))
### ✨ What's New ✨
  - Description of the change with a link to the pull request ([#0000](https://github.com/mozilla/application-services/pull/0000))

-->

## ⛅️🔬🔭 Nimbus

<<<<<<< HEAD
### What's Changed
  - Added query method for behavioral targeting event store ([#5226](https://github.com/mozilla/application-services/pull/5226))
  - Added Jexl transforms for behavioral targeting ([#]())
=======
### ✨ What's New ✨
  - `active_experiments` is available to JEXL as a set containing slugs of all enrolled experiments ([#5227](https://github.com/mozilla/application-services/pull/5227))
  - Added query method for behavioral targeting event store ([#5226](https://github.com/mozilla/application-services/pull/5226))
>>>>>>> 5e299075
<|MERGE_RESOLUTION|>--- conflicted
+++ resolved
@@ -21,12 +21,7 @@
 
 ## ⛅️🔬🔭 Nimbus
 
-<<<<<<< HEAD
-### What's Changed
-  - Added query method for behavioral targeting event store ([#5226](https://github.com/mozilla/application-services/pull/5226))
-  - Added Jexl transforms for behavioral targeting ([#]())
-=======
 ### ✨ What's New ✨
   - `active_experiments` is available to JEXL as a set containing slugs of all enrolled experiments ([#5227](https://github.com/mozilla/application-services/pull/5227))
   - Added query method for behavioral targeting event store ([#5226](https://github.com/mozilla/application-services/pull/5226))
->>>>>>> 5e299075
+  - Added Jexl transforms for behavioral targeting ([#5228](https://github.com/mozilla/application-services/pull/5228))