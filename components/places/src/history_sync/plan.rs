/* This Source Code Form is subject to the terms of the Mozilla Public
 * License, v. 2.0. If a copy of the MPL was not distributed with this
 * file, You can obtain one at http://mozilla.org/MPL/2.0/. */

use super::record::{HistoryRecord, HistoryRecordVisit, HistorySyncRecord};
use super::{HISTORY_TTL, MAX_OUTGOING_PLACES, MAX_VISITS};
use crate::api::history::can_add_url;
use crate::error::*;
use crate::storage::history_sync::{
    apply_synced_deletion, apply_synced_reconciliation, apply_synced_visits, fetch_outgoing,
    fetch_visits, finish_outgoing, FetchedVisit, FetchedVisitPage, OutgoingInfo,
};
use crate::types::{SyncGuid, Timestamp, VisitTransition};
use crate::valid_guid::is_valid_places_guid;
use rusqlite::Connection;
use serde_json;
use sql_support::ConnExt;
use std::collections::HashSet;
use std::time::{SystemTime, UNIX_EPOCH};
use sync15::telemetry;
use sync15::{IncomingChangeset, OutgoingChangeset, Payload};
use url::Url;

// In desktop sync, bookmarks are clamped to Jan 23, 1993 (which is 727747200000)
// There's no good reason history records could be older than that, so we do
// the same here (even though desktop's history currently doesn't)
// XXX - there's probably a case to be made for this being, say, 5 years ago -
// then all requests earlier than that are collapsed into a single visit at
// this timestamp.
const EARLIEST_TIMESTAMP: Timestamp = Timestamp(727747200000);

/// Clamps a history visit date between the current date and the earliest
/// sensible date.
fn clamp_visit_date(visit_date: Timestamp) -> Timestamp {
    let now = Timestamp::now();
    if visit_date > now {
        return now;
    }
    if visit_date < EARLIEST_TIMESTAMP {
        return EARLIEST_TIMESTAMP;
    }
    return visit_date;
}

/// This is the action we will take *locally* for each incoming record.
/// For example, IncomingPlan::Delete means we will be deleting a local record
/// and not that we will be uploading a tombstone or deleting the record itself.
#[derive(Debug)]
pub enum IncomingPlan {
    /// An entry we just want to ignore - either due to the URL etc, or because no changes.
    Skip,
    /// Something's wrong with this entry.
    Invalid(Error),
    /// The entry appears sane, but there was some error.
    Failed(Error),
    /// We should locally delete this.
    Delete,
    /// We should apply this.
    Apply {
        url: Url,
        new_title: Option<String>,
        visits: Vec<HistoryRecordVisit>,
    },
    /// Entry exists locally and it's the same as the incoming record. This is
    /// subtly different from Skip as we may still need to write metadata to
    /// the local DB for reconciled items.
    Reconciled,
}

fn plan_incoming_record(
    conn: &Connection,
    record: HistoryRecord,
    max_visits: usize,
) -> IncomingPlan {
    let url = match Url::parse(&record.hist_uri) {
        Ok(u) => u,
        Err(e) => return IncomingPlan::Invalid(e.into()),
    };

    if !is_valid_places_guid(record.id.as_ref()) {
        return IncomingPlan::Invalid(InvalidPlaceInfo::InvalidGuid.into());
    }

    match can_add_url(&url) {
        Ok(can) => {
            if !can {
                return IncomingPlan::Skip;
            }
        }
        Err(e) => return IncomingPlan::Failed(e.into()),
    }
    // Let's get what we know about it, if anything - last 20, like desktop?
    let visit_tuple = match fetch_visits(conn, &url, max_visits) {
        Ok(v) => v,
        Err(e) => return IncomingPlan::Failed(e.into()),
    };

    // This all seems more messy than it should be - struggling to find the
    // correct signature for fetch_visits.
    // An improvement might be to do this via a temp table so we can dedupe
    // and apply in one operation rather than the fetch, rust-merge and update
    // we are doing here.
    let (existing_page, existing_visits): (Option<FetchedVisitPage>, Vec<FetchedVisit>) =
        match visit_tuple {
            None => (None, Vec::new()),
            Some((p, v)) => (Some(p), v),
        };

    let guid_changed = match existing_page {
        Some(p) => p.guid != record.id,
        None => false,
    };

    let mut cur_visit_map: HashSet<(VisitTransition, Timestamp)> =
        HashSet::with_capacity(existing_visits.len());
    for visit in &existing_visits {
        // it should be impossible for us to have invalid visits locally, but...
        let transition = match visit.visit_type {
            Some(t) => t,
            None => continue,
        };
        let date_use = clamp_visit_date(visit.visit_date.into());
        cur_visit_map.insert((transition, date_use));
    }
    // If we already have MAX_RECORDS visits, then we will ignore incoming
    // visits older than that, to avoid adding dupes of earlier visits.
    // (Not really clear why 20 is magic, but what's good enough for desktop
    // is good enough for us at this stage.)
    // We should also consider pushing this deduping down into storage, where
    // it can possibly do a better job directly in SQL or similar.
    let earliest_allowed: SystemTime = if existing_visits.len() == max_visits as usize {
        existing_visits[existing_visits.len() - 1].visit_date.into()
    } else {
        UNIX_EPOCH
    };

    // work out which of the incoming visits we should apply.
    let mut to_apply = Vec::with_capacity(record.visits.len());
    for incoming_visit in record.visits {
        let transition = match VisitTransition::from_primitive(incoming_visit.transition) {
            Some(v) => v,
            None => continue,
        };
        let timestamp = clamp_visit_date(incoming_visit.date.into());
        if earliest_allowed > timestamp.into() {
            continue;
        }
        // If the entry isn't in our map we should add it.
        let key = (transition, timestamp);
        if !cur_visit_map.contains(&key) {
            to_apply.push(HistoryRecordVisit {
                date: timestamp.into(),
                transition: transition as u8,
            });
            cur_visit_map.insert(key);
        }
    }
    // Now we need to check the other attributes.
    // Check if we should update title? For now, assume yes. It appears
    // as though desktop always updates it.
    if guid_changed || to_apply.len() != 0 {
        let new_title = Some(record.title);
        IncomingPlan::Apply {
            url: url.clone(),
            new_title,
            visits: to_apply,
        }
    } else {
        IncomingPlan::Reconciled
    }
}

pub fn apply_plan(
    conn: &Connection,
    inbound: IncomingChangeset,
    telem: &mut telemetry::EngineIncoming,
) -> Result<OutgoingChangeset> {
    // for a first-cut, let's do this in the most naive way possible...
    let mut plans: Vec<(SyncGuid, IncomingPlan)> = Vec::with_capacity(inbound.changes.len());
    for incoming in inbound.changes {
        let item = match HistorySyncRecord::from_payload(incoming.0) {
            Ok(item) => item,
            Err(e) => {
                // We can't push IncomingPlan::Invalid into plans as we don't
                // know the guid - just skip it.
                log::warn!("Error deserializing incoming record: {}", e);
                telem.failed(1);
                continue;
            }
        };
        let plan = match item.record {
            Some(record) => plan_incoming_record(conn, record, MAX_VISITS),
            None => IncomingPlan::Delete,
        };
        let guid = item.guid.clone();
        plans.push((guid, plan));
    }

    let tx = conn.unchecked_transaction()?;

    let mut outgoing = OutgoingChangeset::new("history".into(), inbound.timestamp);
    for (guid, plan) in plans {
        match &plan {
            IncomingPlan::Skip => {
                log::trace!("incoming: skipping item {:?}", guid);
                // XXX - should we `telem.reconciled(1);` here?
            }
            IncomingPlan::Invalid(err) => {
                log::warn!(
                    "incoming: record {:?} skipped because it is invalid: {}",
                    guid,
                    err
                );
                telem.failed(1);
            }
            IncomingPlan::Failed(err) => {
                log::error!("incoming: record {:?} failed to apply: {}", guid, err);
                telem.failed(1);
            }
            IncomingPlan::Delete => {
                log::trace!("incoming: deleting {:?}", guid);
                apply_synced_deletion(&conn, &guid)?;
                telem.applied(1);
            }
            IncomingPlan::Apply {
                url,
                new_title,
                visits,
            } => {
                log::trace!(
                    "incoming: will apply {:?}: url={:?}, title={:?}, to_add={:?}",
                    guid,
                    url,
                    new_title,
                    visits
                );
<<<<<<< HEAD
                apply_synced_visits(&conn, &guid, &old_guid, &url, new_title, visits)?;
                telem.applied(1);
                // For now, we *do not* upload a tombstone for the item. See
                // https://github.com/mozilla/application-services/issues/414
                // for the discussion.
                // (Note also that no tests needed to be changed when commenting
                // this out, which is another indication it needs thought and tests!)
                /*
                if let Some(ref old_guid) = old_guid {
                    outgoing.changes.push(Payload::new_tombstone(old_guid.0.clone()));
                }
                */
=======
                apply_synced_visits(&conn, &guid, &url, new_title, visits)?;
>>>>>>> c723fa3f
            }
            IncomingPlan::Reconciled => {
                telem.reconciled(1);
                log::trace!("incoming: reconciled {:?}", guid);
                apply_synced_reconciliation(&conn, &guid)?;
            }
        };
    }
    // XXX - we could probably commit the transaction here and start a new
    // one? OTOH, we might look at killing all transactions here?
    let mut out_infos = fetch_outgoing(conn, MAX_OUTGOING_PLACES, MAX_VISITS)?;

    for (guid, out_record) in out_infos.drain() {
        let payload = match out_record {
            OutgoingInfo::Record(record) => Payload::from_record(record)?,
            OutgoingInfo::Tombstone => Payload::new_tombstone_with_ttl(guid.0.clone(), HISTORY_TTL),
        };
        log::trace!("outgoing {:?}", payload);
        outgoing.changes.push(payload);
    }
    tx.commit()?;

    log::info!("incoming: {}", serde_json::to_string(&telem).unwrap());
    Ok(outgoing)
}

pub fn finish_plan(conn: &Connection) -> Result<()> {
    let tx = conn.unchecked_transaction()?;
    finish_outgoing(conn)?;
    log::trace!("Committing final sync plan");
    tx.commit()?;
    Ok(())
}

#[cfg(test)]
mod tests {
    use super::*;
    use crate::api::matcher::{search_frecent, SearchParams};
    use crate::db::PlacesDb;
    use crate::history_sync::ServerVisitTimestamp;
    use crate::observation::VisitObservation;
    use crate::storage::history_sync::fetch_visits;
    use crate::storage::{apply_observation, delete_place_by_guid, url_to_guid};
    use crate::types::{SyncStatus, Timestamp};
    use serde_json::json;
    use sql_support::ConnExt;
    use std::time::Duration;
    use sync15::{IncomingChangeset, ServerTimestamp};
    use url::Url;

    fn get_existing_guid(conn: &PlacesDb, url: &Url) -> SyncGuid {
        url_to_guid(conn, url)
            .expect("should have worked")
            .expect("should have got a value")
    }

    fn get_tombstone_count(conn: &PlacesDb) -> u32 {
        let result: Result<Option<u32>> = conn.try_query_row(
            "SELECT COUNT(*) from moz_places_tombstones;",
            &[],
            |row| Ok(row.get_checked::<_, u32>(0)?.clone()),
            true,
        );
        result
            .expect("should have worked")
            .expect("should have got a value")
            .into()
    }

    fn get_sync(conn: &PlacesDb, url: &Url) -> (SyncStatus, u32) {
        let guid_result: Result<Option<(SyncStatus, u32)>> = conn.try_query_row(
            "SELECT sync_status, sync_change_counter
                     FROM moz_places
                     WHERE url = :url;",
            &[(":url", &url.clone().into_string())],
            |row| {
                Ok((
                    SyncStatus::from_u8(row.get_checked::<_, u8>(0)?),
                    row.get_checked::<_, u32>(1)?,
                ))
            },
            true,
        );
        guid_result
            .expect("should have worked")
            .expect("should have got values")
            .into()
    }

    #[test]
    fn test_invalid_guid() -> Result<()> {
        let _ = env_logger::try_init();
        let conn = PlacesDb::open_in_memory(None)?;
        let record = HistoryRecord {
            id: SyncGuid("foo".to_string()),
            title: "title".into(),
            hist_uri: "http://example.com".into(),
            sortindex: 0,
            ttl: 100,
            visits: vec![],
        };

        assert!(match plan_incoming_record(&conn, record, 10) {
            IncomingPlan::Invalid(_) => true,
            _ => false,
        });
        Ok(())
    }

    #[test]
    fn test_invalid_url() -> Result<()> {
        let _ = env_logger::try_init();
        let conn = PlacesDb::open_in_memory(None)?;
        let record = HistoryRecord {
            id: SyncGuid("aaaaaaaaaaaa".to_string()),
            title: "title".into(),
            hist_uri: "invalid".into(),
            sortindex: 0,
            ttl: 100,
            visits: vec![],
        };

        assert!(match plan_incoming_record(&conn, record, 10) {
            IncomingPlan::Invalid(_) => true,
            _ => false,
        });
        Ok(())
    }

    #[test]
    fn test_new() -> Result<()> {
        let _ = env_logger::try_init();
        let conn = PlacesDb::open_in_memory(None)?;
        let visits = vec![HistoryRecordVisit {
            date: SystemTime::now().into(),
            transition: 1,
        }];
        let record = HistoryRecord {
            id: SyncGuid("aaaaaaaaaaaa".to_string()),
            title: "title".into(),
            hist_uri: "https://example.com".into(),
            sortindex: 0,
            ttl: 100,
            visits,
        };

        assert!(match plan_incoming_record(&conn, record, 10) {
            IncomingPlan::Apply { .. } => true,
            _ => false,
        });
        Ok(())
    }

    #[test]
    fn test_plan_dupe_visit_same_guid() -> Result<()> {
        let _ = env_logger::try_init();
        let mut conn = PlacesDb::open_in_memory(None).expect("no memory db");
        let now = SystemTime::now();
        let url = Url::parse("https://example.com").expect("is valid");
        // add it locally
        let obs = VisitObservation::new(url.clone())
            .with_visit_type(VisitTransition::Link)
            .with_at(Some(now.into()));
        apply_observation(&mut conn, obs).expect("should apply");
        // should be New with a change counter.
        assert_eq!(get_sync(&conn, &url), (SyncStatus::New, 1));

        let guid = get_existing_guid(&conn, &url);

        // try and add it remotely.
        let visits = vec![HistoryRecordVisit {
            date: now.into(),
            transition: 1,
        }];
        let record = HistoryRecord {
            id: guid,
            title: "title".into(),
            hist_uri: "https://example.com".into(),
            sortindex: 0,
            ttl: 100,
            visits,
        };
        // We should have reconciled it.
        assert!(match plan_incoming_record(&conn, record, 10) {
            IncomingPlan::Reconciled => true,
            _ => false,
        });
        Ok(())
    }

    #[test]
    fn test_plan_dupe_visit_different_guid_no_visits() {
        let _ = env_logger::try_init();
        let mut conn = PlacesDb::open_in_memory(None).expect("no memory db");
        let now = SystemTime::now();
        let url = Url::parse("https://example.com").expect("is valid");
        // add it locally
        let obs = VisitObservation::new(url.clone())
            .with_visit_type(VisitTransition::Link)
            .with_at(Some(now.into()));
        apply_observation(&mut conn, obs).expect("should apply");

        assert_eq!(get_sync(&conn, &url), (SyncStatus::New, 1));

        // try and add an incoming record with the same URL but different guid.
        let record = HistoryRecord {
            id: SyncGuid::new(),
            title: "title".into(),
            hist_uri: "https://example.com".into(),
            sortindex: 0,
            ttl: 100,
            visits: vec![],
        };
        // Even though there are no visits we should record that it will be
        // applied with the guid change.
        assert!(match plan_incoming_record(&conn, record, 10) {
            IncomingPlan::Apply { .. } => true,
            _ => false,
        });
    }

    // These "dupe" tests all do the full application of the plan and checks
    // the end state of the db.
    #[test]
    fn test_apply_dupe_no_local_visits() -> Result<()> {
        // There's a chance the server ends up with different records but
        // which reference the same URL.
        // This is testing the case when there are no local visits to that URL.
        let _ = env_logger::try_init();
        let db = PlacesDb::open_in_memory(None)?;
        let guid1 = SyncGuid::new();
        let ts1: Timestamp = (SystemTime::now() - Duration::new(5, 0)).into();

        let guid2 = SyncGuid::new();
        let ts2: Timestamp = SystemTime::now().into();
        let url = Url::parse("https://example.com")?;

        // 2 incoming records with the same URL.
        let mut incoming = IncomingChangeset::new("history".to_string(), ServerTimestamp(0f64));
        let payload = Payload::from_json(json!({
            "id": guid1,
            "title": "title",
            "histUri": url.as_str(),
            "sortindex": 0,
            "ttl": 100,
            "visits": [ {"date": ServerVisitTimestamp::from(ts1), "type": 1}]
        }))?;
        incoming.changes.push((payload, ServerTimestamp(0f64)));

        let payload2 = Payload::from_json(json!({
            "id": guid2,
            "title": "title",
            "histUri": url.as_str(),
            "sortindex": 0,
            "ttl": 100,
            "visits": [ {"date": ServerVisitTimestamp::from(ts2), "type": 1}]
        }))?;
        incoming.changes.push((payload2, ServerTimestamp(0f64)));

        let outgoing = apply_plan(&db, incoming)?;
        assert_eq!(
            outgoing.changes.len(),
            1,
            "should have guid1 as outgoing with both visits."
        );
        assert_eq!(outgoing.changes[0].id, guid1.0);

        // should have 1 URL with both visits locally.
        let (page, visits) = fetch_visits(&db, &url, 3)?.expect("page exists");
        assert_eq!(page.guid, guid1, "page should have the expected guid");
        assert_eq!(visits.len(), 2, "page should have 2 visits");

        Ok(())
    }

    #[test]
    fn test_apply_dupe_local_unsynced_visits() -> Result<()> {
        // There's a chance the server ends up with different records but
        // which reference the same URL.
        // This is testing the case when there are a local visits to that URL,
        // but they are yet to be synced - the local guid should change and
        // all visits should be applied.
        let _ = env_logger::try_init();
        let mut db = PlacesDb::open_in_memory(None)?;

        let guid1 = SyncGuid::new();
        let ts1: Timestamp = (SystemTime::now() - Duration::new(5, 0)).into();

        let guid2 = SyncGuid::new();
        let ts2: Timestamp = SystemTime::now().into();
        let url = Url::parse("https://example.com")?;

        let ts_local: Timestamp = (SystemTime::now() - Duration::new(10, 0)).into();
        let obs = VisitObservation::new(url.clone())
            .with_visit_type(VisitTransition::Link)
            .with_at(Some(ts_local.into()));
        apply_observation(&mut db, obs)?;

        // 2 incoming records with the same URL.
        let mut incoming = IncomingChangeset::new("history".to_string(), ServerTimestamp(0f64));
        let payload = Payload::from_json(json!({
            "id": guid1,
            "title": "title",
            "histUri": url.as_str(),
            "sortindex": 0,
            "ttl": 100,
            "visits": [ {"date": ServerVisitTimestamp::from(ts1), "type": 1}]
        }))?;
        incoming.changes.push((payload, ServerTimestamp(0f64)));

        let payload2 = Payload::from_json(json!({
            "id": guid2,
            "title": "title",
            "histUri": url.as_str(),
            "sortindex": 0,
            "ttl": 100,
            "visits": [ {"date": ServerVisitTimestamp::from(ts2), "type": 1}]
        }))?;
        incoming.changes.push((payload2, ServerTimestamp(0f64)));

        let outgoing = apply_plan(&db, incoming)?;
        assert_eq!(outgoing.changes.len(), 1, "should have guid1 as outgoing");
        assert_eq!(outgoing.changes[0].id, guid1.0);

        // should have 1 URL with all visits locally, but with the first incoming guid.
        let (page, visits) = fetch_visits(&db, &url, 3)?.expect("page exists");
        assert_eq!(page.guid, guid1, "should have the expected guid");
        assert_eq!(visits.len(), 3, "should have all visits");

        Ok(())
    }

    #[test]
    fn test_apply_dupe_local_synced_visits() -> Result<()> {
        // There's a chance the server ends up with different records but
        // which reference the same URL.
        // This is testing the case when there are a local visits to that URL,
        // and they have been synced - the existing guid should not change,
        // although all visits should still be applied.
        let _ = env_logger::try_init();
        let mut db = PlacesDb::open_in_memory(None)?;

        let guid1 = SyncGuid::new();
        let ts1: Timestamp = (SystemTime::now() - Duration::new(5, 0)).into();

        let guid2 = SyncGuid::new();
        let ts2: Timestamp = SystemTime::now().into();
        let url = Url::parse("https://example.com")?;

        let ts_local: Timestamp = (SystemTime::now() - Duration::new(10, 0)).into();
        let obs = VisitObservation::new(url.clone())
            .with_visit_type(VisitTransition::Link)
            .with_at(Some(ts_local.into()));
        apply_observation(&mut db, obs)?;

        // 2 incoming records with the same URL.
        let mut incoming = IncomingChangeset::new("history".to_string(), ServerTimestamp(0f64));
        let payload = Payload::from_json(json!({
            "id": guid1,
            "title": "title",
            "histUri": url.as_str(),
            "sortindex": 0,
            "ttl": 100,
            "visits": [ {"date": ServerVisitTimestamp::from(ts1), "type": 1}]
        }))?;
        incoming.changes.push((payload, ServerTimestamp(0f64)));

        let payload2 = Payload::from_json(json!({
            "id": guid2,
            "title": "title",
            "histUri": url.as_str(),
            "sortindex": 0,
            "ttl": 100,
            "visits": [ {"date": ServerVisitTimestamp::from(ts2), "type": 1}]
        }))?;
        incoming.changes.push((payload2, ServerTimestamp(0f64)));

        let outgoing = apply_plan(&db, incoming)?;
        assert_eq!(
            outgoing.changes.len(),
            1,
            "should have guid1 as outgoing with both visits."
        );

        // should have 1 URL with all visits locally, but with the first incoming guid.
        let (page, visits) = fetch_visits(&db, &url, 3)?.expect("page exists");
        assert_eq!(page.guid, guid1, "should have the expected guid");
        assert_eq!(visits.len(), 3, "should have all visits");

        Ok(())
    }

    #[test]
    fn test_apply_plan_incoming_invalid_timestamp() -> Result<()> {
        let _ = env_logger::try_init();
        let json = json!({
            "id": "aaaaaaaaaaaa",
            "title": "title",
            "histUri": "http://example.com",
            "sortindex": 0,
            "ttl": 100,
            "visits": [ {"date": 15423493234840000000u64, "type": 1}]
        });
        let mut result = IncomingChangeset::new("history".to_string(), ServerTimestamp(0f64));
        let payload = Payload::from_json(json).unwrap();
        result.changes.push((payload, ServerTimestamp(0f64)));

        let db = PlacesDb::open_in_memory(None)?;
        let outgoing = apply_plan(&db, result, &mut telemetry::EngineIncoming::new())?;
        assert_eq!(outgoing.changes.len(), 0, "nothing outgoing");

        let now: Timestamp = SystemTime::now().into();
        let (_page, visits) =
            fetch_visits(&db, &Url::parse("http://example.com").unwrap(), 2)?.expect("page exists");
        assert_eq!(visits.len(), 1);
        assert!(
            visits[0].visit_date <= now,
            "should have clamped the timestamp"
        );
        Ok(())
    }

    #[test]
    fn test_apply_plan_incoming_invalid_negative_timestamp() -> Result<()> {
        let _ = env_logger::try_init();
        let json = json!({
            "id": "aaaaaaaaaaaa",
            "title": "title",
            "histUri": "http://example.com",
            "sortindex": 0,
            "ttl": 100,
            "visits": [ {"date": -123, "type": 1}]
        });
        let mut result = IncomingChangeset::new("history".to_string(), ServerTimestamp(0f64));
        let payload = Payload::from_json(json).unwrap();
        result.changes.push((payload, ServerTimestamp(0f64)));

        let db = PlacesDb::open_in_memory(None)?;
        let outgoing = apply_plan(&db, result, &mut telemetry::EngineIncoming::new())?;
        assert_eq!(outgoing.changes.len(), 0, "should skip the invalid entry");
        Ok(())
    }

    #[test]
    fn test_apply_plan_incoming_invalid_visit_type() -> Result<()> {
        let db = PlacesDb::open_in_memory(None)?;
        let visits = vec![HistoryRecordVisit {
            date: SystemTime::now().into(),
            transition: 99,
        }];
        let record = HistoryRecord {
            id: SyncGuid("aaaaaaaaaaaa".to_string()),
            title: "title".into(),
            hist_uri: "http://example.com".into(),
            sortindex: 0,
            ttl: 100,
            visits,
        };
        let plan = plan_incoming_record(&db, record, 10);
        // We expect "Reconciled" because after skipping the invalid visit
        // we found nothing to apply.
        assert!(match plan {
            IncomingPlan::Reconciled => true,
            _ => false,
        });
        Ok(())
    }

    #[test]
    fn test_apply_plan_incoming_new() -> Result<()> {
        let _ = env_logger::try_init();
        let now: Timestamp = SystemTime::now().into();
        let json = json!({
            "id": "aaaaaaaaaaaa",
            "title": "title",
            "histUri": "http://example.com",
            "sortindex": 0,
            "ttl": 100,
            "visits": [ {"date": ServerVisitTimestamp::from(now), "type": 1}]
        });
        let mut result = IncomingChangeset::new("history".to_string(), ServerTimestamp(0f64));
        let payload = Payload::from_json(json).unwrap();
        result.changes.push((payload, ServerTimestamp(0f64)));

        let db = PlacesDb::open_in_memory(None)?;
        let outgoing = apply_plan(&db, result, &mut telemetry::EngineIncoming::new())?;

        // should have applied it locally.
        let (page, visits) =
            fetch_visits(&db, &Url::parse("http://example.com").unwrap(), 2)?.expect("page exists");
        assert_eq!(page.title, "title");
        assert_eq!(visits.len(), 1);
        let visit = visits.into_iter().next().unwrap();
        assert_eq!(visit.visit_date, now);

        // page should have frecency (going through a public api to get this is a pain)
        // XXX - FIXME - searching for "title" here fails to find a result?
        // But above, we've checked title is in the record.
        let found = search_frecent(
            &db,
            SearchParams {
                search_string: "http://example.com".into(),
                limit: 2,
            },
        )?;
        assert_eq!(found.len(), 1);
        let result = found.into_iter().next().unwrap();
        assert!(result.frecency > 0, "should have frecency");

        // and nothing outgoing.
        assert_eq!(outgoing.changes.len(), 0);
        Ok(())
    }

    #[test]
    fn test_apply_plan_outgoing_new() -> Result<()> {
        let _ = env_logger::try_init();
        let mut db = PlacesDb::open_in_memory(None)?;
        let url = Url::parse("https://example.com")?;
        let now = SystemTime::now();
        let obs = VisitObservation::new(url.clone())
            .with_visit_type(VisitTransition::Link)
            .with_at(Some(now.into()));
        apply_observation(&mut db, obs)?;

        let incoming = IncomingChangeset::new("history".to_string(), ServerTimestamp(0f64));
        let outgoing = apply_plan(&db, incoming, &mut telemetry::EngineIncoming::new())?;

        assert_eq!(outgoing.changes.len(), 1);
        Ok(())
    }

    #[test]
    fn test_simple_visit_reconciliation() -> Result<()> {
        let _ = env_logger::try_init();
        let mut db = PlacesDb::open_in_memory(None)?;
        let ts: Timestamp = (SystemTime::now() - Duration::new(5, 0)).into();
        let url = Url::parse("https://example.com")?;

        // First add a local visit with the timestamp.
        let obs = VisitObservation::new(url.clone())
            .with_visit_type(VisitTransition::Link)
            .with_at(Some(ts));
        apply_observation(&mut db, obs)?;
        // Sync status should be "new" and have a change recorded.
        assert_eq!(get_sync(&db, &url), (SyncStatus::New, 1));

        let guid = get_existing_guid(&db, &url);

        // and an incoming record with the same timestamp
        let json = json!({
            "id": guid,
            "title": "title",
            "histUri": url.as_str(),
            "sortindex": 0,
            "ttl": 100,
            "visits": [ {"date": ServerVisitTimestamp::from(ts), "type": 1}]
        });

        let mut incoming = IncomingChangeset::new("history".to_string(), ServerTimestamp(0f64));
        let payload = Payload::from_json(json).unwrap();
        incoming.changes.push((payload, ServerTimestamp(0f64)));

        apply_plan(&db, incoming, &mut telemetry::EngineIncoming::new())?;

        // should still have only 1 visit and it should still be local.
        let (_page, visits) = fetch_visits(&db, &url, 2)?.expect("page exists");
        assert_eq!(visits.len(), 1);
        assert_eq!(visits[0].is_local, true);
        // The item should have changed to Normal and have no change counter.
        assert_eq!(get_sync(&db, &url), (SyncStatus::Normal, 0));
        Ok(())
    }

    #[test]
    fn test_simple_visit_incoming_and_outgoing() -> Result<()> {
        let _ = env_logger::try_init();
        let mut db = PlacesDb::open_in_memory(None)?;
        let ts1: Timestamp = (SystemTime::now() - Duration::new(5, 0)).into();
        let ts2: Timestamp = SystemTime::now().into();
        let url = Url::parse("https://example.com")?;

        // First add a local visit with ts1.
        let obs = VisitObservation::new(url.clone())
            .with_visit_type(VisitTransition::Link)
            .with_at(Some(ts1));
        apply_observation(&mut db, obs)?;

        let guid = get_existing_guid(&db, &url);

        // and an incoming record with ts2
        let json = json!({
            "id": guid,
            "title": "title",
            "histUri": url.as_str(),
            "sortindex": 0,
            "ttl": 100,
            "visits": [ {"date": ServerVisitTimestamp::from(ts2), "type": 1}]
        });

        let mut incoming = IncomingChangeset::new("history".to_string(), ServerTimestamp(0f64));
        let payload = Payload::from_json(json).unwrap();
        incoming.changes.push((payload, ServerTimestamp(0f64)));

        let outgoing = apply_plan(&db, incoming, &mut telemetry::EngineIncoming::new())?;

        // should now have both visits locally.
        let (_page, visits) = fetch_visits(&db, &url, 3)?.expect("page exists");
        assert_eq!(visits.len(), 2);

        // and the record should still be in outgoing due to our local change.
        assert_eq!(outgoing.changes.len(), 1);
        let out_maybe_record = HistorySyncRecord::from_payload(outgoing.changes[0].clone())?;
        assert_eq!(out_maybe_record.guid, guid);
        let record = out_maybe_record.record.expect("not a tombstone");
        assert_eq!(record.visits.len(), 2, "should have both visits outgoing");
        assert_eq!(
            record.visits[0].date,
            ts2.into(),
            "most recent timestamp should be first"
        );
        assert_eq!(
            record.visits[1].date,
            ts1.into(),
            "both timestamps should appear"
        );
        Ok(())
    }

    #[test]
    fn test_incoming_tombstone_local_new() -> Result<()> {
        let _ = env_logger::try_init();
        let mut db = PlacesDb::open_in_memory(None)?;
        let url = Url::parse("https://example.com")?;
        let obs = VisitObservation::new(url.clone())
            .with_visit_type(VisitTransition::Link)
            .with_at(Some(SystemTime::now().into()));
        apply_observation(&mut db, obs)?;
        assert_eq!(get_sync(&db, &url), (SyncStatus::New, 1));

        let guid = get_existing_guid(&db, &url);

        // and an incoming tombstone for that guid
        let json = json!({
            "id": guid,
            "deleted": true,
        });

        let mut incoming = IncomingChangeset::new("history".to_string(), ServerTimestamp(0f64));
        let payload = Payload::from_json(json).unwrap();
        incoming.changes.push((payload, ServerTimestamp(0f64)));

        let outgoing = apply_plan(&db, incoming, &mut telemetry::EngineIncoming::new())?;
        assert_eq!(outgoing.changes.len(), 0, "should be nothing outgoing");
        assert_eq!(get_tombstone_count(&db), 0, "should be no tombstones");
        Ok(())
    }

    #[test]
    fn test_incoming_tombstone_local_normal() -> Result<()> {
        let _ = env_logger::try_init();
        let mut db = PlacesDb::open_in_memory(None)?;
        let url = Url::parse("https://example.com")?;
        let obs = VisitObservation::new(url.clone())
            .with_visit_type(VisitTransition::Link)
            .with_at(Some(SystemTime::now().into()));
        apply_observation(&mut db, obs)?;
        let guid = get_existing_guid(&db, &url);

        // Set the status to normal
        apply_plan(
            &db,
            IncomingChangeset::new("history".to_string(), ServerTimestamp(0f64)),
            &mut telemetry::EngineIncoming::new(),
        )?;
        // It should have changed to normal but still have the initial counter.
        assert_eq!(get_sync(&db, &url), (SyncStatus::Normal, 1));

        // and an incoming tombstone for that guid
        let json = json!({
            "id": guid,
            "deleted": true,
        });

        let mut incoming = IncomingChangeset::new("history".to_string(), ServerTimestamp(0f64));
        let payload = Payload::from_json(json).unwrap();
        incoming.changes.push((payload, ServerTimestamp(0f64)));

        let outgoing = apply_plan(&db, incoming, &mut telemetry::EngineIncoming::new())?;
        assert_eq!(outgoing.changes.len(), 0, "should be nothing outgoing");
        Ok(())
    }

    #[test]
    fn test_outgoing_tombstone() -> Result<()> {
        let _ = env_logger::try_init();
        let mut db = PlacesDb::open_in_memory(None)?;
        let url = Url::parse("https://example.com")?;
        let obs = VisitObservation::new(url.clone())
            .with_visit_type(VisitTransition::Link)
            .with_at(Some(SystemTime::now().into()));
        apply_observation(&mut db, obs)?;
        let guid = get_existing_guid(&db, &url);

        // Set the status to normal
        apply_plan(
            &db,
            IncomingChangeset::new("history".to_string(), ServerTimestamp(0f64)),
            &mut telemetry::EngineIncoming::new(),
        )?;
        // It should have changed to normal but still have the initial counter.
        assert_eq!(get_sync(&db, &url), (SyncStatus::Normal, 1));

        // Delete it.
        delete_place_by_guid(&db, &guid)?;

        // should be a local tombstone.
        assert_eq!(get_tombstone_count(&db), 1);

        let outgoing = apply_plan(
            &db,
            IncomingChangeset::new("history".to_string(), ServerTimestamp(0f64)),
            &mut telemetry::EngineIncoming::new(),
        )?;
        assert_eq!(outgoing.changes.len(), 1, "tombstone should be uploaded");
        finish_plan(&db)?;
        // tombstone should be removed.
        assert_eq!(get_tombstone_count(&db), 0);

        Ok(())
    }
}<|MERGE_RESOLUTION|>--- conflicted
+++ resolved
@@ -234,22 +234,8 @@
                     new_title,
                     visits
                 );
-<<<<<<< HEAD
-                apply_synced_visits(&conn, &guid, &old_guid, &url, new_title, visits)?;
+                apply_synced_visits(&conn, &guid, &url, new_title, visits)?;
                 telem.applied(1);
-                // For now, we *do not* upload a tombstone for the item. See
-                // https://github.com/mozilla/application-services/issues/414
-                // for the discussion.
-                // (Note also that no tests needed to be changed when commenting
-                // this out, which is another indication it needs thought and tests!)
-                /*
-                if let Some(ref old_guid) = old_guid {
-                    outgoing.changes.push(Payload::new_tombstone(old_guid.0.clone()));
-                }
-                */
-=======
-                apply_synced_visits(&conn, &guid, &url, new_title, visits)?;
->>>>>>> c723fa3f
             }
             IncomingPlan::Reconciled => {
                 telem.reconciled(1);
@@ -509,7 +495,7 @@
         }))?;
         incoming.changes.push((payload2, ServerTimestamp(0f64)));
 
-        let outgoing = apply_plan(&db, incoming)?;
+        let outgoing = apply_plan(&db, incoming, &mut telemetry::EngineIncoming::new())?;
         assert_eq!(
             outgoing.changes.len(),
             1,
@@ -570,7 +556,7 @@
         }))?;
         incoming.changes.push((payload2, ServerTimestamp(0f64)));
 
-        let outgoing = apply_plan(&db, incoming)?;
+        let outgoing = apply_plan(&db, incoming, &mut telemetry::EngineIncoming::new())?;
         assert_eq!(outgoing.changes.len(), 1, "should have guid1 as outgoing");
         assert_eq!(outgoing.changes[0].id, guid1.0);
 
@@ -627,7 +613,7 @@
         }))?;
         incoming.changes.push((payload2, ServerTimestamp(0f64)));
 
-        let outgoing = apply_plan(&db, incoming)?;
+        let outgoing = apply_plan(&db, incoming, &mut telemetry::EngineIncoming::new())?;
         assert_eq!(
             outgoing.changes.len(),
             1,
