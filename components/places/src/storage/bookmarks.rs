--- conflicted
+++ resolved
@@ -308,25 +308,8 @@
         return Err(InvalidPlaceInfo::InvalidParent(parent_guid.to_string()).into());
     }
     // Do the "position" dance.
-<<<<<<< HEAD
     let position = resolve_pos_for_insert(db, &bm.position(), &parent)?;
 
-=======
-    let position: u32 = match *bm.position() {
-        BookmarkPosition::Specific(specified) => {
-            let actual = min(specified, parent.child_count);
-            // must reorder existing children.
-            db.execute_named_cached(
-                "UPDATE moz_bookmarks SET position = position + 1
-                 WHERE parent = :parent
-                    AND position >= :position",
-                &[(":parent", &parent.parent_id), (":position", &actual)],
-            )?;
-            actual
-        }
-        BookmarkPosition::Append => parent.child_count,
-    };
->>>>>>> 6a777459
     // Note that we could probably do this 'fk' work as a sub-query (although
     // markh isn't clear how we could perform the insert) - it probably doesn't
     // matter in practice though...
@@ -435,19 +418,7 @@
         }
     };
     // must reorder existing children.
-<<<<<<< HEAD
     update_pos_for_deletion(db, record.position, record.parent_id)?;
-=======
-    db.execute_named_cached(
-        "UPDATE moz_bookmarks SET position = position - 1
-         WHERE parent = :parent
-            AND position >= :position",
-        &[
-            (":parent", &record.parent_id),
-            (":position", &record.position),
-        ],
-    )?;
->>>>>>> 6a777459
     // and delete - children are recursively deleted.
     db.execute_named_cached(
         "DELETE from moz_bookmarks WHERE id = :id",
@@ -1343,7 +1314,7 @@
 #[cfg(test)]
 mod tests {
     use super::*;
-<<<<<<< HEAD
+    use crate::api::places_api::test::new_mem_connection;
     use crate::db::PlacesDb;
     use rusqlite::NO_PARAMS;
     use serde_json::Value;
@@ -1408,9 +1379,6 @@
 
         assert_eq!(parents, Vec::new());
     }
-=======
-    use crate::api::places_api::test::new_mem_connection;
->>>>>>> 6a777459
 
     #[test]
     fn test_insert() -> Result<()> {
@@ -1447,7 +1415,7 @@
     #[test]
     fn test_insert_titles() -> Result<()> {
         let _ = env_logger::try_init();
-        let conn = PlacesDb::open_in_memory(None)?;
+        let conn = new_mem_connection();
         let url = Url::parse("https://www.example.com")?;
 
         let bm = InsertableItem::Bookmark(InsertableBookmark {
@@ -1573,7 +1541,7 @@
     #[test]
     fn test_update_move_same_parent() -> Result<()> {
         let _ = env_logger::try_init();
-        let conn = PlacesDb::open_in_memory(None)?;
+        let conn = new_mem_connection();
         let unfiled = &BookmarkRootGuid::Unfiled.as_guid();
 
         // A helper to make the moves below more concise.
@@ -1670,7 +1638,7 @@
     #[test]
     fn test_update() -> Result<()> {
         let _ = env_logger::try_init();
-        let conn = PlacesDb::open_in_memory(None)?;
+        let conn = new_mem_connection();
         let unfiled = &BookmarkRootGuid::Unfiled.as_guid();
 
         insert_json_tree(
@@ -1818,7 +1786,7 @@
     #[test]
     fn test_update_titles() -> Result<()> {
         let _ = env_logger::try_init();
-        let conn = PlacesDb::open_in_memory(None)?;
+        let conn = new_mem_connection();
         let guid: SyncGuid = "bookmark1___".into();
 
         insert_json_tree(
@@ -1886,7 +1854,7 @@
     #[test]
     fn test_update_statuses() -> Result<()> {
         let _ = env_logger::try_init();
-        let conn = PlacesDb::open_in_memory(None)?;
+        let conn = new_mem_connection();
         let unfiled = &BookmarkRootGuid::Unfiled.as_guid();
 
         let check_change_counters = |guids: Vec<&str>| {
@@ -2026,7 +1994,7 @@
     #[test]
     fn test_update_errors() -> Result<()> {
         let _ = env_logger::try_init();
-        let conn = PlacesDb::open_in_memory(None)?;
+        let conn = new_mem_connection();
 
         insert_json_tree(
             &conn,
