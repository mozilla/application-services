/* This Source Code Form is subject to the terms of the Mozilla Public
 * License, v. 2.0. If a copy of the MPL was not distributed with this
 * file, You can obtain one at http://mozilla.org/MPL/2.0/. */

use super::RowId;
use super::{fetch_page_info, new_page_info};
use crate::db::PlacesDb;
use crate::error::*;
use crate::types::{BookmarkType, SyncGuid, SyncStatus, Timestamp};
use rusqlite::types::ToSql;
use rusqlite::{Connection, Row};
use serde::{
    de::{Deserialize, Deserializer},
    ser::{Serialize, SerializeStruct, Serializer},
};
use serde_derive::*;
#[cfg(test)]
use serde_json::{self, json};
use sql_support::{self, ConnExt};
use std::cmp::{max, min};
use std::collections::HashMap;
use url::Url;

/// Special GUIDs associated with bookmark roots.
/// It's guaranteed that the roots will always have these guids.
#[derive(Debug, PartialEq)]
pub enum BookmarkRootGuid {
    Root,
    Menu,
    Toolbar,
    Unfiled,
    Mobile,
}

impl BookmarkRootGuid {
    pub fn as_guid(&self) -> SyncGuid {
        match self {
            &BookmarkRootGuid::Root => SyncGuid("root________".into()),
            &BookmarkRootGuid::Menu => SyncGuid("menu________".into()),
            &BookmarkRootGuid::Toolbar => SyncGuid("toolbar_____".into()),
            &BookmarkRootGuid::Unfiled => SyncGuid("unfiled_____".into()),
            &BookmarkRootGuid::Mobile => SyncGuid("mobile______".into()),
        }
    }

    pub fn from_guid(guid: &SyncGuid) -> Option<Self> {
        match guid.as_ref() {
            "root________" => Some(BookmarkRootGuid::Root),
            "menu________" => Some(BookmarkRootGuid::Menu),
            "toolbar_____" => Some(BookmarkRootGuid::Toolbar),
            "unfiled_____" => Some(BookmarkRootGuid::Unfiled),
            "mobile______" => Some(BookmarkRootGuid::Mobile),
            _ => None,
        }
    }
}

impl From<BookmarkRootGuid> for SyncGuid {
    fn from(item: BookmarkRootGuid) -> SyncGuid {
        item.as_guid()
    }
}

// Allow comparisons between BookmarkRootGuid and SyncGuids
impl PartialEq<BookmarkRootGuid> for SyncGuid {
    fn eq(&self, other: &BookmarkRootGuid) -> bool {
        *self == other.as_guid()
    }
}

impl PartialEq<SyncGuid> for BookmarkRootGuid {
    fn eq(&self, other: &SyncGuid) -> bool {
        self.as_guid() == *other
    }
}

fn create_root(
    db: &Connection,
    title: &str,
    guid: &SyncGuid,
    position: u32,
    when: &Timestamp,
) -> Result<()> {
    let sql = format!(
        "
        INSERT INTO moz_bookmarks
            (type, position, title, dateAdded, lastModified, guid, parent,
             syncChangeCounter, syncStatus)
        VALUES
            (:item_type, :item_position, :item_title, :date_added, :last_modified, :guid,
             (SELECT id FROM moz_bookmarks WHERE guid = {:?}),
             1, :sync_status)
        ",
        BookmarkRootGuid::Root.as_guid().0
    );
    let params: Vec<(&str, &ToSql)> = vec![
        (":item_type", &BookmarkType::Folder),
        (":item_position", &position),
        (":item_title", &title),
        (":date_added", when),
        (":last_modified", when),
        (":guid", guid),
        (":sync_status", &SyncStatus::New),
    ];
    db.execute_named_cached(&sql, &params)?;
    Ok(())
}

pub fn create_bookmark_roots(db: &Connection) -> Result<()> {
    let now = Timestamp::now();
    create_root(db, "root", &BookmarkRootGuid::Root.into(), 0, &now)?;
    create_root(db, "menu", &BookmarkRootGuid::Menu.into(), 0, &now)?;
    create_root(db, "toolbar", &BookmarkRootGuid::Toolbar.into(), 1, &now)?;
    create_root(db, "unfiled", &BookmarkRootGuid::Unfiled.into(), 2, &now)?;
    create_root(db, "mobile", &BookmarkRootGuid::Mobile.into(), 3, &now)?;
    Ok(())
}

#[derive(Debug, Copy, Clone)]
pub enum BookmarkPosition {
    Specific(u32),
    Append,
}

/// Helpers to deal with managing the position correctly.

/// Updates the position of existing items so that the insertion of a child in
/// the position specified leaves all siblings with the correct position.
/// Returns the index the item should be inserted at.
fn resolve_pos_for_insert(
    db: &PlacesDb,
    pos: &BookmarkPosition,
    parent: &RawBookmark,
) -> Result<u32> {
    Ok(match pos {
        BookmarkPosition::Specific(specified) => {
            let actual = min(*specified, parent.child_count);
            // must reorder existing children.
            db.execute_named_cached(
                "UPDATE moz_bookmarks SET position = position + 1
                 WHERE parent = :parent_id
                 AND position >= :position",
                &[(":parent_id", &parent.row_id), (":position", &actual)],
            )?;
            actual
        }
        BookmarkPosition::Append => parent.child_count,
    })
}

/// Updates the position of existing items so that the deletion of a child
/// from the position specified leaves all siblings with the correct position.
fn update_pos_for_deletion(db: &PlacesDb, pos: u32, parent_id: RowId) -> Result<()> {
    db.execute_named_cached(
        "UPDATE moz_bookmarks SET position = position - 1
         WHERE parent = :parent
         AND position >= :position",
        &[(":parent", &parent_id), (":position", &pos)],
    )?;
    Ok(())
}

/// Updates the position of existing items when an item is being moved in the
/// same folder.
/// Returns what the position should be updated to.
fn update_pos_for_move(
    db: &PlacesDb,
    pos: &BookmarkPosition,
    bm: &RawBookmark,
    parent: &RawBookmark,
) -> Result<u32> {
    assert_eq!(bm.parent_id, parent.row_id);
    // Note the additional -1's below are to account for the item already being in the folder.
    let new_index = match pos {
        BookmarkPosition::Specific(specified) => min(*specified, parent.child_count - 1),
        BookmarkPosition::Append => parent.child_count - 1,
    };
    db.execute_named_cached(
        "UPDATE moz_bookmarks
         SET position = CASE WHEN :new_index < :cur_index
            THEN position + 1
            ELSE position - 1
         END
         WHERE parent = :parent_id
         AND position BETWEEN :low_index AND :high_index",
        &[
            (":new_index", &new_index),
            (":cur_index", &bm.position),
            (":parent_id", &parent.row_id),
            (":low_index", &min(bm.position, new_index)),
            (":high_index", &max(bm.position, new_index)),
        ],
    )?;
    Ok(new_index)
}

/// Structures which can be used to insert a bookmark, folder or separator.
#[derive(Debug, Clone)]
pub struct InsertableBookmark {
    pub parent_guid: SyncGuid,
    pub position: BookmarkPosition,
    pub date_added: Option<Timestamp>,
    pub last_modified: Option<Timestamp>,
    pub guid: Option<SyncGuid>,
    pub url: Url,
    pub title: Option<String>,
}

impl From<InsertableBookmark> for InsertableItem {
    fn from(bmk: InsertableBookmark) -> Self {
        InsertableItem::Bookmark(bmk)
    }
}

#[derive(Debug, Clone)]
pub struct InsertableSeparator {
    pub parent_guid: SyncGuid,
    pub position: BookmarkPosition,
    pub date_added: Option<Timestamp>,
    pub last_modified: Option<Timestamp>,
    pub guid: Option<SyncGuid>,
}

impl From<InsertableSeparator> for InsertableItem {
    fn from(sep: InsertableSeparator) -> Self {
        InsertableItem::Separator(sep)
    }
}

#[derive(Debug, Clone)]
pub struct InsertableFolder {
    pub parent_guid: SyncGuid,
    pub position: BookmarkPosition,
    pub date_added: Option<Timestamp>,
    pub last_modified: Option<Timestamp>,
    pub guid: Option<SyncGuid>,
    pub title: Option<String>,
}

impl From<InsertableFolder> for InsertableItem {
    fn from(folder: InsertableFolder) -> Self {
        InsertableItem::Folder(folder)
    }
}

// The type used to insert the actual item.
#[derive(Debug, Clone)]
pub enum InsertableItem {
    Bookmark(InsertableBookmark),
    Separator(InsertableSeparator),
    Folder(InsertableFolder),
}

// We allow all "common" fields from the sub-types to be getters on the
// InsertableItem type.
macro_rules! impl_common_bookmark_getter {
    ($getter_name:ident, $T:ty) => {
        fn $getter_name(&self) -> &$T {
            match self {
                InsertableItem::Bookmark(b) => &b.$getter_name,
                InsertableItem::Separator(s) => &s.$getter_name,
                InsertableItem::Folder(f) => &f.$getter_name,
            }
        }
    };
}

impl InsertableItem {
    fn bookmark_type(&self) -> BookmarkType {
        match self {
            InsertableItem::Bookmark(_) => BookmarkType::Bookmark,
            InsertableItem::Separator(_) => BookmarkType::Separator,
            InsertableItem::Folder(_) => BookmarkType::Folder,
        }
    }
    impl_common_bookmark_getter!(parent_guid, SyncGuid);
    impl_common_bookmark_getter!(position, BookmarkPosition);
    impl_common_bookmark_getter!(date_added, Option<Timestamp>);
    impl_common_bookmark_getter!(last_modified, Option<Timestamp>);
    impl_common_bookmark_getter!(guid, Option<SyncGuid>);
}

pub fn insert_bookmark(db: &PlacesDb, bm: &InsertableItem) -> Result<SyncGuid> {
    let tx = db.unchecked_transaction()?;
    let result = insert_bookmark_in_tx(db, bm);
    super::delete_pending_temp_tables(db)?;
    match result {
        Ok(_) => tx.commit()?,
        Err(_) => tx.rollback()?,
    }
    result
}

fn maybe_truncate_title(t: &Option<String>) -> Option<&str> {
    use super::TITLE_LENGTH_MAX;
    use crate::util::slice_up_to;
    t.as_ref().map(|title| slice_up_to(title, TITLE_LENGTH_MAX))
}

fn insert_bookmark_in_tx(db: &PlacesDb, bm: &InsertableItem) -> Result<SyncGuid> {
    // find the row ID of the parent.
    if BookmarkRootGuid::from_guid(&bm.parent_guid()) == Some(BookmarkRootGuid::Root) {
        return Err(InvalidPlaceInfo::InvalidGuid.into());
    }
    let parent_guid = bm.parent_guid();
    let parent = get_raw_bookmark(db, parent_guid)?
        .ok_or_else(|| InvalidPlaceInfo::InvalidParent(parent_guid.to_string()))?;
    if parent.bookmark_type != BookmarkType::Folder {
        return Err(InvalidPlaceInfo::InvalidParent(parent_guid.to_string()).into());
    }
    // Do the "position" dance.
    let position = resolve_pos_for_insert(db, &bm.position(), &parent)?;

    // Note that we could probably do this 'fk' work as a sub-query (although
    // markh isn't clear how we could perform the insert) - it probably doesn't
    // matter in practice though...
    let fk = match bm {
        InsertableItem::Bookmark(ref bm) => {
            let page_info = match fetch_page_info(db, &bm.url)? {
                Some(info) => info.page,
                None => new_page_info(db, &bm.url, None)?,
            };
            Some(page_info.row_id)
        }
        _ => None,
    };
    let sql = "INSERT INTO moz_bookmarks
              (fk, type, parent, position, title, dateAdded, lastModified,
               guid, syncStatus, syncChangeCounter) VALUES
              (:fk, :type, :parent, :position, :title, :dateAdded, :lastModified,
               :guid, :syncStatus, :syncChangeCounter)";

    let guid = bm.guid().clone().unwrap_or_else(|| SyncGuid::new());
    let date_added = bm.date_added().unwrap_or_else(|| Timestamp::now());
    // last_modified can't be before date_added
    let last_modified = max(
        bm.last_modified().unwrap_or_else(|| Timestamp::now()),
        date_added,
    );

    let bookmark_type = bm.bookmark_type();
    match bm {
        InsertableItem::Bookmark(ref b) => {
            let title = maybe_truncate_title(&b.title);
            db.execute_named_cached(
                sql,
                &[
                    (":fk", &fk),
                    (":type", &bookmark_type),
                    (":parent", &parent.row_id),
                    (":position", &position),
                    (":title", &title),
                    (":dateAdded", &date_added),
                    (":lastModified", &last_modified),
                    (":guid", &guid),
                    (":syncStatus", &SyncStatus::New),
                    (":syncChangeCounter", &1),
                ],
            )?;
        }
        InsertableItem::Separator(ref _s) => {
            db.execute_named_cached(
                sql,
                &[
                    (":type", &bookmark_type),
                    (":parent", &parent.row_id),
                    (":position", &position),
                    (":dateAdded", &date_added),
                    (":lastModified", &last_modified),
                    (":guid", &guid),
                    (":syncStatus", &SyncStatus::New),
                    (":syncChangeCounter", &1),
                ],
            )?;
        }
        InsertableItem::Folder(ref f) => {
            let title = maybe_truncate_title(&f.title);
            db.execute_named_cached(
                sql,
                &[
                    (":type", &bookmark_type),
                    (":parent", &parent.row_id),
                    (":title", &title),
                    (":position", &position),
                    (":dateAdded", &date_added),
                    (":lastModified", &last_modified),
                    (":guid", &guid),
                    (":syncStatus", &SyncStatus::New),
                    (":syncChangeCounter", &1),
                ],
            )?;
        }
    };

    // Bump the parent's change counter.
    let sql_counter = "
        UPDATE moz_bookmarks SET syncChangeCounter = syncChangeCounter + 1
        WHERE id = :parent_id";
    db.execute_named_cached(sql_counter, &[(":parent_id", &parent.row_id)])?;

    Ok(guid)
}

/// Delete the specified bookmark. Returns true if a bookmark with the guid
/// existed and was deleted, false otherwise.
pub fn delete_bookmark(db: &PlacesDb, guid: &SyncGuid) -> Result<bool> {
    let tx = db.unchecked_transaction()?;
    let result = delete_bookmark_in_tx(db, guid);
    match result {
        Ok(_) => tx.commit()?,
        Err(_) => tx.rollback()?,
    }
    result
}

fn delete_bookmark_in_tx(db: &PlacesDb, guid: &SyncGuid) -> Result<bool> {
    // Can't delete a root.
    if BookmarkRootGuid::from_guid(guid).is_some() {
        return Err(InvalidPlaceInfo::InvalidGuid.into());
    }
    let record = match get_raw_bookmark(db, guid)? {
        Some(r) => r,
        None => {
            log::debug!("Can't delete bookmark '{:?}' as it doesn't exist", guid);
            return Ok(false);
        }
    };
    // must reorder existing children.
    update_pos_for_deletion(db, record.position, record.parent_id)?;
    // and delete - children are recursively deleted.
    db.execute_named_cached(
        "DELETE from moz_bookmarks WHERE id = :id",
        &[(":id", &record.row_id)],
    )?;
    super::delete_pending_temp_tables(db)?;
    Ok(true)
}

/// Support for modifying bookmarks, including changing the location in
/// the tree.

// Used to specify how the location of the item in the tree should be updated.
#[derive(Debug, Clone)]
pub enum UpdateTreeLocation {
    None,                               // no change
    Position(BookmarkPosition),         // new position in the same folder.
    Parent(SyncGuid, BookmarkPosition), // new parent
}

impl Default for UpdateTreeLocation {
    fn default() -> Self {
        UpdateTreeLocation::None
    }
}

/// Structures which can be used to update a bookmark, folder or separator.
/// Almost all fields are Option<>-like, with None meaning "do not change".
/// Many fields which can't be changed by our public API are omitted (eg,
/// guid, date_added, last_modified, etc)
#[derive(Debug, Clone, Default)]
pub struct UpdatableBookmark {
    pub location: UpdateTreeLocation,
    pub url: Option<Url>,
    pub title: Option<String>,
}

impl From<UpdatableBookmark> for UpdatableItem {
    fn from(bmk: UpdatableBookmark) -> Self {
        UpdatableItem::Bookmark(bmk)
    }
}

#[derive(Debug, Clone)]
pub struct UpdatableSeparator {
    pub location: UpdateTreeLocation,
}

impl From<UpdatableSeparator> for UpdatableItem {
    fn from(sep: UpdatableSeparator) -> Self {
        UpdatableItem::Separator(sep)
    }
}

#[derive(Debug, Clone, Default)]
pub struct UpdatableFolder {
    pub location: UpdateTreeLocation,
    pub title: Option<String>,
}

impl From<UpdatableFolder> for UpdatableItem {
    fn from(folder: UpdatableFolder) -> Self {
        UpdatableItem::Folder(folder)
    }
}

// The type used to update the actual item.
#[derive(Debug, Clone)]
pub enum UpdatableItem {
    Bookmark(UpdatableBookmark),
    Separator(UpdatableSeparator),
    Folder(UpdatableFolder),
}

impl UpdatableItem {
    fn bookmark_type(&self) -> BookmarkType {
        match self {
            UpdatableItem::Bookmark(_) => BookmarkType::Bookmark,
            UpdatableItem::Separator(_) => BookmarkType::Separator,
            UpdatableItem::Folder(_) => BookmarkType::Folder,
        }
    }

    pub fn location(&self) -> &UpdateTreeLocation {
        match self {
            UpdatableItem::Bookmark(b) => &b.location,
            UpdatableItem::Separator(s) => &s.location,
            UpdatableItem::Folder(f) => &f.location,
        }
    }
}

pub fn update_bookmark(db: &PlacesDb, guid: &SyncGuid, item: &UpdatableItem) -> Result<()> {
    let tx = db.unchecked_transaction()?;
    let result = update_bookmark_in_tx(db, guid, item);
    match result {
        Ok(_) => tx.commit()?,
        Err(_) => tx.rollback()?,
    }
    result
}

fn update_bookmark_in_tx(db: &PlacesDb, guid: &SyncGuid, item: &UpdatableItem) -> Result<()> {
    let existing =
        get_raw_bookmark(db, guid)?.ok_or_else(|| InvalidPlaceInfo::NoItem(guid.to_string()))?;
    if existing.bookmark_type != item.bookmark_type() {
        return Err(InvalidPlaceInfo::MismatchedBookmarkType(
            existing.bookmark_type as u8,
            item.bookmark_type() as u8,
        )
        .into());
    }

    let update_old_parent_status;
    let update_new_parent_status;
    // to make our life easier we update every field, using existing when
    // no value is specified.
    let parent_id;
    let position;
    match item.location() {
        UpdateTreeLocation::None => {
            parent_id = existing.parent_id;
            position = existing.position;
            update_old_parent_status = false;
            update_new_parent_status = false;
        }
        UpdateTreeLocation::Position(pos) => {
            parent_id = existing.parent_id;
            update_old_parent_status = true;
            update_new_parent_status = false;
            let parent = get_raw_bookmark(db, &existing.parent_guid)?.ok_or_else(|| {
                Corruption::NoParent(guid.to_string(), existing.parent_guid.to_string())
            })?;
            position = update_pos_for_move(db, &pos, &existing, &parent)?;
        }
        UpdateTreeLocation::Parent(new_parent_guid, pos) => {
            if BookmarkRootGuid::from_guid(&new_parent_guid) == Some(BookmarkRootGuid::Root) {
                return Err(InvalidPlaceInfo::InvalidGuid.into());
            }
            let new_parent = get_raw_bookmark(db, &new_parent_guid)?
                .ok_or_else(|| InvalidPlaceInfo::InvalidParent(new_parent_guid.to_string()))?;
            if new_parent.bookmark_type != BookmarkType::Folder {
                return Err(InvalidPlaceInfo::InvalidParent(new_parent_guid.to_string()).into());
            }
            parent_id = new_parent.row_id;
            update_old_parent_status = true;
            update_new_parent_status = true;
            let existing_parent =
                get_raw_bookmark(db, &existing.parent_guid)?.ok_or_else(|| {
                    Corruption::NoParent(guid.to_string(), existing.parent_guid.to_string())
                })?;
            update_pos_for_deletion(db, existing.position, existing_parent.row_id)?;
            position = resolve_pos_for_insert(db, &pos, &new_parent)?;
        }
    };
    let place_id = match item {
        UpdatableItem::Bookmark(b) => match &b.url {
            None => existing.place_id,
            Some(url) => {
                let page_info = match fetch_page_info(db, &url)? {
                    Some(info) => info.page,
                    None => new_page_info(db, &url, None)?,
                };
                Some(page_info.row_id)
            }
        },
        _ => {
            // Updating a non-bookmark item, so the existing item must not
            // have a place_id
            assert_eq!(existing.place_id, None);
            None
        }
    };
    // While we could let the SQL take care of being clever about the update
    // via, say `title = NULLIF(IFNULL(:title, title), '')`, this code needs
    // to know if it changed so the sync counter can be managed correctly.
    let update_title = match item {
        UpdatableItem::Bookmark(b) => &b.title,
        UpdatableItem::Folder(f) => &f.title,
        UpdatableItem::Separator(_) => &None,
    };

    let title: Option<String> = match update_title {
        None => existing.title.clone(),
        // We don't differentiate between null and the empty string for title,
        // just like desktop doesn't post bug 1360872, hence an empty string
        // means "set to null".
        Some(val) => {
            if val.is_empty() {
                None
            } else {
                Some(val.clone())
            }
        }
    };

    let change_incr = title != existing.title || place_id != existing.place_id;

    let now = Timestamp::now();

    let sql = "
        UPDATE moz_bookmarks SET
            fk = :fk,
            parent = :parent,
            position = :position,
            title = :title,
            lastModified = :now,
            syncChangeCounter = syncChangeCounter + :change_incr
        WHERE id = :id";

    db.execute_named_cached(
        sql,
        &[
            (":fk", &place_id),
            (":parent", &parent_id),
            (":position", &position),
            (":title", &maybe_truncate_title(&title)),
            (":now", &now),
            (":change_incr", &(change_incr as u32)),
            (":id", &existing.row_id),
        ],
    )?;

    let sql_counter = "
        UPDATE moz_bookmarks SET syncChangeCounter = syncChangeCounter + 1
        WHERE id = :parent_id";

    // The lastModified of the existing parent ancestors (which may still be
    // the current parent) is always updated, even if the change counter for it
    // isn't.
    set_ancestors_last_modified(db, &existing.parent_id, &now)?;
    if update_old_parent_status {
        db.execute_named_cached(sql_counter, &[(":parent_id", &existing.parent_id)])?;
    }
    if update_new_parent_status {
        set_ancestors_last_modified(db, &parent_id, &now)?;
        db.execute_named_cached(sql_counter, &[(":parent_id", &parent_id)])?;
    }
    Ok(())
}

fn set_ancestors_last_modified(db: &PlacesDb, parent_id: &RowId, time: &Timestamp) -> Result<()> {
    let sql = "
        WITH RECURSIVE
        ancestors(aid) AS (
            SELECT :parent_id
            UNION ALL
            SELECT parent FROM moz_bookmarks
            JOIN ancestors ON id = aid
            WHERE type = :type
        )
        UPDATE moz_bookmarks SET lastModified = :time
        WHERE id IN ancestors
    ";
    db.execute_named_cached(
        sql,
        &[
            (":parent_id", parent_id),
            (":type", &(BookmarkType::Folder as u8)),
            (":time", &time),
        ],
    )?;
    Ok(())
}

/// Support for inserting and fetching a tree. Same limitations as desktop.
/// Note that the guids are optional when inserting a tree. They will always
/// have values when fetching it.

// For testing purposes we implement PartialEq, such that optional fields are
// ignored in the comparison. This allows tests to construct a tree with
// missing fields and be able to compare against a tree with all fields (such
// as one exported from the DB)
#[cfg(test)]
fn cmp_options<T: PartialEq>(s: &Option<T>, o: &Option<T>) -> bool {
    match (s, o) {
        (None, None) => true,
        (None, Some(_)) => true,
        (Some(_), None) => true,
        (s, o) => s == o,
    }
}

#[derive(Debug)]
pub struct BookmarkNode {
    pub guid: Option<SyncGuid>,
    pub date_added: Option<Timestamp>,
    pub last_modified: Option<Timestamp>,
    pub title: Option<String>,
    pub url: Url,
}

impl From<BookmarkNode> for BookmarkTreeNode {
    fn from(node: BookmarkNode) -> Self {
        BookmarkTreeNode::Bookmark(node)
    }
}

#[cfg(test)]
impl PartialEq for BookmarkNode {
    fn eq(&self, other: &BookmarkNode) -> bool {
        cmp_options(&self.guid, &other.guid)
            && cmp_options(&self.date_added, &other.date_added)
            && cmp_options(&self.last_modified, &other.last_modified)
            && cmp_options(&self.title, &other.title)
            && self.url == other.url
    }
}

#[derive(Debug, Default)]
pub struct SeparatorNode {
    pub guid: Option<SyncGuid>,
    pub date_added: Option<Timestamp>,
    pub last_modified: Option<Timestamp>,
}

impl From<SeparatorNode> for BookmarkTreeNode {
    fn from(node: SeparatorNode) -> Self {
        BookmarkTreeNode::Separator(node)
    }
}

#[cfg(test)]
impl PartialEq for SeparatorNode {
    fn eq(&self, other: &SeparatorNode) -> bool {
        cmp_options(&self.guid, &other.guid)
            && cmp_options(&self.date_added, &other.date_added)
            && cmp_options(&self.last_modified, &other.last_modified)
    }
}

#[derive(Debug, Default)]
pub struct FolderNode {
    pub guid: Option<SyncGuid>,
    pub date_added: Option<Timestamp>,
    pub last_modified: Option<Timestamp>,
    pub title: Option<String>,
    pub children: Vec<BookmarkTreeNode>,
}

impl From<FolderNode> for BookmarkTreeNode {
    fn from(node: FolderNode) -> Self {
        BookmarkTreeNode::Folder(node)
    }
}

#[cfg(test)]
impl PartialEq for FolderNode {
    fn eq(&self, other: &FolderNode) -> bool {
        cmp_options(&self.guid, &other.guid)
            && cmp_options(&self.date_added, &other.date_added)
            && cmp_options(&self.last_modified, &other.last_modified)
            && cmp_options(&self.title, &other.title)
            && self.children == other.children
    }
}

#[derive(Debug)]
#[cfg_attr(test, derive(PartialEq))]
pub enum BookmarkTreeNode {
    Bookmark(BookmarkNode),
    Separator(SeparatorNode),
    Folder(FolderNode),
}

// Serde makes it tricky to serialize what we need here - a 'type' from the
// enum and then a flattened variant struct. So we gotta do it manually.
impl Serialize for BookmarkTreeNode {
    fn serialize<S>(&self, serializer: S) -> std::result::Result<S::Ok, S::Error>
    where
        S: Serializer,
    {
        let mut state = serializer.serialize_struct("BookmarkTreeNode", 2)?;
        match self {
            BookmarkTreeNode::Bookmark(b) => {
                state.serialize_field("type", &BookmarkType::Bookmark)?;
                state.serialize_field("guid", &b.guid)?;
                state.serialize_field("date_added", &b.date_added)?;
                state.serialize_field("last_modified", &b.last_modified)?;
                state.serialize_field("title", &b.title)?;
                state.serialize_field("url", &b.url.to_string())?;
            }
            BookmarkTreeNode::Separator(s) => {
                state.serialize_field("type", &BookmarkType::Separator)?;
                state.serialize_field("guid", &s.guid)?;
                state.serialize_field("date_added", &s.date_added)?;
                state.serialize_field("last_modified", &s.last_modified)?;
            }
            BookmarkTreeNode::Folder(f) => {
                state.serialize_field("type", &BookmarkType::Folder)?;
                state.serialize_field("guid", &f.guid)?;
                state.serialize_field("date_added", &f.date_added)?;
                state.serialize_field("last_modified", &f.last_modified)?;
                state.serialize_field("title", &f.title)?;
                state.serialize_field("children", &f.children)?;
            }
        };
        state.end()
    }
}

impl<'de> Deserialize<'de> for BookmarkTreeNode {
    fn deserialize<D>(deserializer: D) -> std::result::Result<Self, D::Error>
    where
        D: Deserializer<'de>,
    {
        // *sob* - a union of fields we post-process.
        #[derive(Debug, Default, Deserialize)]
        #[serde(default)]
        struct Mapping {
            #[serde(rename = "type")]
            bookmark_type: u8,
            guid: Option<SyncGuid>,
            date_added: Option<Timestamp>,
            last_modified: Option<Timestamp>,
            title: Option<String>,
            url: Option<String>,
            children: Vec<BookmarkTreeNode>,
        }
        let m = Mapping::deserialize(deserializer)?;

        let url = m.url.as_ref().and_then(|u| match Url::parse(u) {
            Err(e) => {
                log::warn!(
                    "ignoring invalid url for {}: {:?}",
                    m.guid
                        .as_ref()
                        .map(|guid| guid.as_ref())
                        .unwrap_or("<no guid>"),
                    e
                );
                None
            }
            Ok(parsed) => Some(parsed),
        });

        let bookmark_type = BookmarkType::from_u8_with_valid_url(m.bookmark_type, || url.is_some());
        Ok(match bookmark_type {
            BookmarkType::Bookmark => BookmarkNode {
                guid: m.guid,
                date_added: m.date_added,
                last_modified: m.last_modified,
                title: m.title,
                url: url.unwrap(),
            }
            .into(),
            BookmarkType::Separator => SeparatorNode {
                guid: m.guid,
                date_added: m.date_added,
                last_modified: m.last_modified,
            }
            .into(),
            BookmarkType::Folder => FolderNode {
                guid: m.guid,
                date_added: m.date_added,
                last_modified: m.last_modified,
                title: m.title,
                children: m.children,
            }
            .into(),
        })
    }
}

#[cfg(test)]
mod test_serialize {
    use super::*;

    #[test]
    fn test_tree_serialize() -> Result<()> {
        let guid = SyncGuid::new();
        let tree = BookmarkTreeNode::Folder(FolderNode {
            guid: Some(guid.clone()),
            date_added: None,
            last_modified: None,
            title: None,
            children: vec![BookmarkTreeNode::Bookmark(BookmarkNode {
                guid: None,
                date_added: None,
                last_modified: None,
                title: Some("the bookmark".into()),
                url: Url::parse("https://www.example.com")?,
            })],
        });
        // round-trip the tree via serde.
        let json = serde_json::to_string_pretty(&tree)?;
        let deser: BookmarkTreeNode = serde_json::from_str(&json)?;
        assert_eq!(tree, deser);
        // and check against the simplest json repr of the tree, which checks
        // our PartialEq implementation.
        let jtree = json!({
            "type": 2,
            "guid": &guid,
            "children" : [
                {
                    "type": 1,
                    "title": "the bookmark",
                    "url": "https://www.example.com/"
                }
            ]
        });
        let deser_tree: BookmarkTreeNode = serde_json::from_value(jtree).expect("should deser");
        assert_eq!(tree, deser_tree);
        Ok(())
    }

    #[test]
    fn test_tree_invalid() -> Result<()> {
        let jtree = json!({
            "type": 2,
            "children" : [
                {
                    "type": 1,
                    "title": "bookmark with invalid URL",
                    "url": "invalid_url"
                },
                {
                    "type": 1,
                    "title": "bookmark with missing URL",
                },
                {
                    "title": "bookmark with missing type, no URL",
                },
                {
                    "title": "bookmark with missing type, valid URL",
                    "url": "http://example.com"
                },

            ]
        });
        let deser_tree: BookmarkTreeNode = serde_json::from_value(jtree).expect("should deser");
        let folder = match deser_tree {
            BookmarkTreeNode::Folder(f) => f,
            _ => panic!("must be a folder"),
        };

        let children = folder.children;
        assert_eq!(children.len(), 4);

        assert!(match &children[0] {
            BookmarkTreeNode::Folder(f) => f.title == Some("bookmark with invalid URL".to_string()),
            _ => false,
        });
        assert!(match &children[1] {
            BookmarkTreeNode::Folder(f) => f.title == Some("bookmark with missing URL".to_string()),
            _ => false,
        });
        assert!(match &children[2] {
            BookmarkTreeNode::Folder(f) => {
                f.title == Some("bookmark with missing type, no URL".to_string())
            }
            _ => false,
        });
        assert!(match &children[3] {
            BookmarkTreeNode::Bookmark(b) => {
                b.title == Some("bookmark with missing type, valid URL".to_string())
            }
            _ => false,
        });

        Ok(())
    }

}

fn add_subtree_infos(parent: &SyncGuid, tree: &FolderNode, insert_infos: &mut Vec<InsertableItem>) {
    // TODO: track last modified? Like desktop, we should probably have
    // the default values passed in so the entire tree has consistent
    // timestamps.
    let default_when = Some(Timestamp::now());
    insert_infos.reserve(tree.children.len());
    for child in &tree.children {
        match child {
            BookmarkTreeNode::Bookmark(b) => insert_infos.push(
                InsertableBookmark {
                    parent_guid: parent.clone(),
                    position: BookmarkPosition::Append,
                    date_added: b.date_added.or(default_when),
                    last_modified: b.last_modified.or(default_when),
                    guid: b.guid.clone(),
                    url: b.url.clone(),
                    title: b.title.clone(),
                }
                .into(),
            ),
            BookmarkTreeNode::Separator(s) => insert_infos.push(
                InsertableSeparator {
                    parent_guid: parent.clone(),
                    position: BookmarkPosition::Append,
                    date_added: s.date_added.or(default_when),
                    last_modified: s.last_modified.or(default_when),
                    guid: s.guid.clone(),
                }
                .into(),
            ),
            BookmarkTreeNode::Folder(f) => {
                let my_guid = f.guid.clone().unwrap_or_else(|| SyncGuid::new());
                // must add the folder before we recurse into children.
                insert_infos.push(
                    InsertableFolder {
                        parent_guid: parent.clone(),
                        position: BookmarkPosition::Append,
                        date_added: f.date_added.or(default_when),
                        last_modified: f.last_modified.or(default_when),
                        guid: Some(my_guid.clone()),
                        title: f.title.clone(),
                    }
                    .into(),
                );
                add_subtree_infos(&my_guid, &f, insert_infos);
            }
        };
    }
}

pub fn insert_tree(db: &PlacesDb, tree: &FolderNode) -> Result<()> {
    let parent_guid = match &tree.guid {
        Some(guid) => guid,
        None => return Err(InvalidPlaceInfo::InvalidParent("<no guid>".into()).into()),
    };

    let mut insert_infos: Vec<InsertableItem> = Vec::new();
    add_subtree_infos(&parent_guid, tree, &mut insert_infos);
    log::info!("insert_tree inserting {} records", insert_infos.len());
    let tx = db.unchecked_transaction()?;

    for insertable in insert_infos {
        insert_bookmark_in_tx(db, &insertable)?;
    }
    super::delete_pending_temp_tables(db)?;
    tx.commit()?;
    Ok(())
}

#[derive(Debug)]
struct FetchedTreeRow {
    level: u32,
    id: RowId,
    guid: SyncGuid,
    // parent and parent_guid are Option<> only to handle the root - we would
    // assert but they aren't currently used.
    parent: Option<RowId>,
    parent_guid: Option<SyncGuid>,
    node_type: BookmarkType,
    position: u32,
    title: Option<String>,
    date_added: Timestamp,
    last_modified: Timestamp,
    url: Option<String>,
}

impl FetchedTreeRow {
    pub fn from_row(row: &Row) -> Result<Self> {
        let url = row.get_checked::<_, Option<String>>("url")?;
        Ok(Self {
            level: row.get_checked("level")?,
            id: row.get_checked::<_, RowId>("id")?,
            guid: SyncGuid(row.get_checked::<_, String>("guid")?),
            parent: row.get_checked::<_, Option<RowId>>("parent")?,
            parent_guid: row
                .get_checked::<_, Option<String>>("parentGuid")?
                .map(SyncGuid),
            node_type: BookmarkType::from_u8_with_valid_url(
                row.get_checked::<_, u8>("type")?,
                || url.is_some(),
            ),
            position: row.get_checked("position")?,
            title: row.get_checked::<_, Option<String>>("title")?,
            date_added: row.get_checked("dateAdded")?,
            last_modified: row.get_checked("lastModified")?,
            url,
        })
    }
}

fn inflate(
    parent: &mut BookmarkTreeNode,
    pseudo_tree: &mut HashMap<SyncGuid, Vec<BookmarkTreeNode>>,
) {
    if let BookmarkTreeNode::Folder(parent) = parent {
        if let Some(children) = parent
            .guid
            .as_ref()
            .and_then(|guid| pseudo_tree.remove(guid))
        {
            parent.children = children;
            for mut child in &mut parent.children {
                inflate(&mut child, pseudo_tree);
            }
        }
    }
}

/// Fetch the tree starting at the specified folder guid.
/// Returns a BookmarkTreeNode::Folder(_)
<<<<<<< HEAD
pub fn fetch_tree(db: &impl ConnExt, item_guid: &SyncGuid) -> Result<Option<BookmarkTreeNode>> {
    // XXX - this needs additional work for tags - unlike desktop, there's no
    // "tags" folder, but instead a couple of tables to join on.
=======
pub fn fetch_tree(db: &PlacesDb, item_guid: &SyncGuid) -> Result<Option<BookmarkTreeNode>> {
>>>>>>> f46d9905
    let sql = r#"
        WITH RECURSIVE
        descendants(fk, level, type, id, guid, parent, parentGuid, position,
                    title, dateAdded, lastModified) AS (
          SELECT b1.fk, 0, b1.type, b1.id, b1.guid, b1.parent,
                 (SELECT guid FROM moz_bookmarks WHERE id = b1.parent),
                 b1.position, b1.title, b1.dateAdded, b1.lastModified
          FROM moz_bookmarks b1 WHERE b1.guid=:item_guid
          UNION ALL
          SELECT b2.fk, level + 1, b2.type, b2.id, b2.guid, b2.parent,
                 descendants.guid, b2.position, b2.title, b2.dateAdded,
                 b2.lastModified
          FROM moz_bookmarks b2
          JOIN descendants ON b2.parent = descendants.id) -- AND b2.id <> :tags_folder)
        SELECT d.level, d.id, d.guid, d.parent, d.parentGuid, d.type,
               d.position, NULLIF(d.title, '') AS title, d.dateAdded,
               d.lastModified, h.url
--               (SELECT icon_url FROM moz_icons i
--                      JOIN moz_icons_to_pages ON icon_id = i.id
--                      JOIN moz_pages_w_icons pi ON page_id = pi.id
--                      WHERE pi.page_url_hash = hash(h.url) AND pi.page_url = h.url
--                      ORDER BY width DESC LIMIT 1) AS iconuri,
--               (SELECT GROUP_CONCAT(t.title, ',')
--                FROM moz_bookmarks b2
--                JOIN moz_bookmarks t ON t.id = +b2.parent AND t.parent = :tags_folder
--                WHERE b2.fk = h.id
--               ) AS tags,
--               EXISTS (SELECT 1 FROM moz_items_annos
--                       WHERE item_id = d.id LIMIT 1) AS has_annos,
--               (SELECT a.content FROM moz_annos a
--                JOIN moz_anno_attributes n ON a.anno_attribute_id = n.id
--                WHERE place_id = h.id AND n.name = :charset_anno
--               ) AS charset
        FROM descendants d
        LEFT JOIN moz_bookmarks b3 ON b3.id = d.parent
        LEFT JOIN moz_places h ON h.id = d.fk
        ORDER BY d.level, d.parent, d.position"#;

    let mut stmt = db.conn().prepare(sql)?;

    let mut results =
        stmt.query_and_then_named(&[(":item_guid", item_guid)], FetchedTreeRow::from_row)?;

    // The first row in the result set is always the root of our tree.
    let mut root = match results.next() {
        Some(result) => {
            let row = result?;
            FolderNode {
                guid: Some(row.guid.clone()),
                date_added: Some(row.date_added),
                last_modified: Some(row.last_modified),
                title: row.title.clone(),
                children: Vec::new(),
            }
            .into()
        }
        None => return Ok(None),
    };

    // For all remaining rows, build a pseudo-tree that maps parent GUIDs to
    // ordered children. We need this intermediate step because SQLite returns
    // results in level order, so we'll see a node's siblings and cousins (same
    // level, but different parents) before any of their descendants.
    let mut pseudo_tree: HashMap<SyncGuid, Vec<BookmarkTreeNode>> = HashMap::new();
    for result in results {
        let row = result?;
        let node = match row.node_type {
            BookmarkType::Bookmark => match &row.url {
                Some(url_str) => match Url::parse(&url_str) {
                    Ok(url) => BookmarkNode {
                        guid: Some(row.guid.clone()),
                        date_added: Some(row.date_added),
                        last_modified: Some(row.last_modified),
                        title: row.title.clone(),
                        url,
                    }
                    .into(),
                    Err(e) => {
                        log::warn!(
                            "ignoring malformed bookmark {} - invalid URL: {:?}",
                            row.guid,
                            e
                        );
                        continue;
                    }
                },
                None => {
                    log::warn!("ignoring malformed bookmark {} - no URL", row.guid);
                    continue;
                }
            },
            BookmarkType::Separator => SeparatorNode {
                guid: Some(row.guid.clone()),
                date_added: Some(row.date_added),
                last_modified: Some(row.last_modified),
            }
            .into(),
            BookmarkType::Folder => FolderNode {
                guid: Some(row.guid.clone()),
                date_added: Some(row.date_added),
                last_modified: Some(row.last_modified),
                title: row.title.clone(),
                children: Vec::new(),
            }
            .into(),
        };
        if let Some(parent_guid) = row.parent_guid.as_ref().cloned() {
            let children = pseudo_tree.entry(parent_guid).or_default();
            children.push(node);
        }
    }

    // Finally, inflate our tree.
    inflate(&mut root, &mut pseudo_tree);
    Ok(Some(root))
}

/// A "raw" bookmark - a representation of the row and some summary fields.
#[derive(Debug)]
struct RawBookmark {
    place_id: Option<RowId>,
    row_id: RowId,
    bookmark_type: BookmarkType,
    parent_id: RowId,
    parent_guid: SyncGuid,
    position: u32,
    title: Option<String>,
    url: Option<Url>,
    date_added: Timestamp,
    date_modified: Timestamp,
    guid: SyncGuid,
    sync_status: SyncStatus,
    sync_change_counter: u32,
    child_count: u32,
    grandparent_id: Option<RowId>,
}

impl RawBookmark {
    pub fn from_row(row: &Row) -> Result<Self> {
        let place_id = row.get_checked::<_, Option<RowId>>("fk")?;
        Ok(Self {
            row_id: row.get_checked("_id")?,
            place_id,
            bookmark_type: BookmarkType::from_u8_with_valid_url(
                row.get_checked::<_, u8>("type")?,
                || place_id.is_some(),
            ),
            parent_id: row.get_checked("_parentId")?,
            parent_guid: row.get_checked("parentGuid")?,
            position: row.get_checked("position")?,
            title: row.get_checked::<_, Option<String>>("title")?,
            url: match row.get_checked::<_, Option<String>>("url")? {
                Some(s) => Some(Url::parse(&s)?),
                None => None,
            },
            date_added: row.get_checked("dateAdded")?,
            date_modified: row.get_checked("lastModified")?,
            guid: SyncGuid(row.get_checked::<_, String>("guid")?),
            sync_status: SyncStatus::from_u8(row.get_checked::<_, u8>("_syncStatus")?),
            sync_change_counter: row
                .get_checked::<_, Option<u32>>("syncChangeCounter")?
                .unwrap_or_default(),
            child_count: row.get_checked("_childCount")?,
            grandparent_id: row.get_checked("_grandparentId")?,
        })
    }
}

fn get_raw_bookmark(db: &PlacesDb, guid: &SyncGuid) -> Result<Option<RawBookmark>> {
    // sql is based on fetchBookmark() in Desktop's Bookmarks.jsm, with 'fk' added
    // and title's NULLIF handling.
    Ok(db.try_query_row(
        "
        SELECT b.guid, p.guid AS parentGuid, b.position,
               b.dateAdded, b.lastModified, b.type,
               -- Note we return null for titles with an empty string.
               NULLIF(b.title, '') AS title,
               h.url AS url, b.id AS _id, b.parent AS _parentId,
               (SELECT count(*) FROM moz_bookmarks WHERE parent = b.id) AS _childCount,
               p.parent AS _grandParentId, b.syncStatus AS _syncStatus,
               -- the columns below don't appear in the desktop query
               b.fk, b.syncChangeCounter
       FROM moz_bookmarks b
       LEFT JOIN moz_bookmarks p ON p.id = b.parent
       LEFT JOIN moz_places h ON h.id = b.fk
       WHERE b.guid = :guid",
        &[(":guid", guid)],
        RawBookmark::from_row,
        true,
    )?)
}

#[cfg(test)]
mod tests {
    use super::*;
    use crate::api::places_api::test::new_mem_connection;
    use crate::db::PlacesDb;
    use pretty_assertions::assert_eq;
    use rusqlite::NO_PARAMS;
    use serde_json::Value;
    use std::collections::HashSet;

    fn insert_json_tree(conn: &PlacesDb, jtree: Value) {
        let tree: BookmarkTreeNode = serde_json::from_value(jtree).expect("should be valid");
        let folder_node = match tree {
            BookmarkTreeNode::Folder(folder_node) => folder_node,
            _ => panic!("must be a folder"),
        };
        insert_tree(conn, &folder_node).expect("should insert");
    }

    fn assert_json_tree(conn: &PlacesDb, folder: &SyncGuid, expected: Value) {
        let fetched = fetch_tree(conn, folder).expect("should work").unwrap();
        let deser_tree: BookmarkTreeNode = serde_json::from_value(expected).unwrap();
        assert_eq!(fetched, deser_tree);
        // and while checking the tree, check positions are correct.
        check_positions(&conn);
    }

    fn get_pos(conn: &PlacesDb, guid: &SyncGuid) -> u32 {
        get_raw_bookmark(conn, guid)
            .expect("should work")
            .unwrap()
            .position
    }

    // check the positions for children in a folder are "correct" in that
    // the first child has a value of zero, etc - ie, this will fail if there
    // are holes or duplicates in the position values.
    // Clever implementation stolen from desktop.
    fn check_positions(conn: &PlacesDb) {
        // Use triangular numbers to detect skipped position, then
        // a subquery to select enough fields to help diagnose when it fails.
        let sql = "
            WITH bad_parents(pid) as (
                SELECT parent
                FROM moz_bookmarks
                GROUP BY parent
                HAVING (SUM(DISTINCT position + 1) - (count(*) * (count(*) + 1) / 2)) <> 0
            )
            SELECT parent, guid, title, position FROM moz_bookmarks
            WHERE parent in bad_parents
            ORDER BY parent, position
        ";

        let mut stmt = conn.prepare(sql).expect("sql is ok");
        let parents: Vec<_> = stmt
            .query_and_then(NO_PARAMS, |row| -> rusqlite::Result<_> {
                Ok((
                    row.get_checked::<_, i64>(0)?,
                    row.get_checked::<_, String>(1)?,
                    row.get_checked::<_, Option<String>>(2)?,
                    row.get_checked::<_, u32>(3)?,
                ))
            })
            .expect("should work")
            .map(|v| v.unwrap())
            .collect();

        assert_eq!(parents, Vec::new());
    }

    #[test]
    fn test_insert() -> Result<()> {
        let _ = env_logger::try_init();
        let conn = new_mem_connection();
        let url = Url::parse("https://www.example.com")?;

        conn.execute("UPDATE moz_bookmarks SET syncChangeCounter = 0", NO_PARAMS)
            .expect("should work");

        let bm = InsertableItem::Bookmark(InsertableBookmark {
            parent_guid: BookmarkRootGuid::Unfiled.into(),
            position: BookmarkPosition::Append,
            date_added: None,
            last_modified: None,
            guid: None,
            url: url.clone(),
            title: Some("the title".into()),
        });
        let guid = insert_bookmark(&conn, &bm)?;

        // re-fetch it.
        let rb = get_raw_bookmark(&conn, &guid)?.expect("should get the bookmark");

        assert!(rb.place_id.is_some());
        assert_eq!(rb.bookmark_type, BookmarkType::Bookmark);
        assert_eq!(rb.parent_guid, BookmarkRootGuid::Unfiled.as_guid());
        assert_eq!(rb.position, 0);
        assert_eq!(rb.title, Some("the title".into()));
        assert_eq!(rb.url, Some(url));
        assert_eq!(rb.sync_status, SyncStatus::New);
        assert_eq!(rb.sync_change_counter, 1);
        assert_eq!(rb.child_count, 0);

        let unfiled = get_raw_bookmark(&conn, &BookmarkRootGuid::Unfiled.as_guid())?
            .expect("should get unfiled");
        assert_eq!(unfiled.sync_change_counter, 1);

        Ok(())
    }

    #[test]
    fn test_insert_titles() -> Result<()> {
        let _ = env_logger::try_init();
        let conn = new_mem_connection();
        let url = Url::parse("https://www.example.com")?;

        let bm = InsertableItem::Bookmark(InsertableBookmark {
            parent_guid: BookmarkRootGuid::Unfiled.into(),
            position: BookmarkPosition::Append,
            date_added: None,
            last_modified: None,
            guid: None,
            url: url.clone(),
            title: Some("".into()),
        });
        let guid = insert_bookmark(&conn, &bm)?;
        let rb = get_raw_bookmark(&conn, &guid)?.expect("should get the bookmark");
        assert_eq!(rb.title, None);

        let bm2 = InsertableItem::Bookmark(InsertableBookmark {
            parent_guid: BookmarkRootGuid::Unfiled.into(),
            position: BookmarkPosition::Append,
            date_added: None,
            last_modified: None,
            guid: None,
            url: url.clone(),
            title: None,
        });
        let guid2 = insert_bookmark(&conn, &bm2)?;
        let rb2 = get_raw_bookmark(&conn, &guid2)?.expect("should get the bookmark");
        assert_eq!(rb2.title, None);
        Ok(())
    }

    #[test]
    fn test_delete() -> Result<()> {
        let _ = env_logger::try_init();
        let conn = new_mem_connection();

        let guid1 = SyncGuid::new();
        let guid2 = SyncGuid::new();
        let guid2_1 = SyncGuid::new();
        let guid3 = SyncGuid::new();

        let jtree = json!({
            "guid": &BookmarkRootGuid::Unfiled.as_guid(),
            "children": [
                {
                    "guid": &guid1,
                    "title": "the bookmark",
                    "url": "https://www.example.com/"
                },
                {
                    "guid": &guid2,
                    "title": "A folder",
                    "children": [
                        {
                            "guid": &guid2_1,
                            "title": "bookmark in A folder",
                            "url": "https://www.example2.com/"
                        }
                    ]
                },
                {
                    "guid": &guid3,
                    "title": "the last bookmark",
                    "url": "https://www.example3.com/"
                },
            ]
        });

        insert_json_tree(&conn, jtree);

        // Make sure the positions are correct now.
        assert_eq!(get_pos(&conn, &guid1), 0);
        assert_eq!(get_pos(&conn, &guid2), 1);
        assert_eq!(get_pos(&conn, &guid3), 2);

        // Delete the middle folder.
        delete_bookmark(&conn, &guid2)?;
        // Should no longer exist.
        assert!(get_raw_bookmark(&conn, &guid2)?.is_none());
        // Neither should the child.
        assert!(get_raw_bookmark(&conn, &guid2_1)?.is_none());
        // Positions of the remaining should be correct.
        assert_eq!(get_pos(&conn, &guid1), 0);
        assert_eq!(get_pos(&conn, &guid3), 1);

        Ok(())
    }

    #[test]
    fn test_delete_roots() -> Result<()> {
        let _ = env_logger::try_init();
        let conn = new_mem_connection();

        delete_bookmark(&conn, &BookmarkRootGuid::Root.into()).expect_err("can't delete root");
        delete_bookmark(&conn, &BookmarkRootGuid::Unfiled.into())
            .expect_err("can't delete any root");
        Ok(())
    }

    #[test]
    fn test_insert_pos_too_large() -> Result<()> {
        let _ = env_logger::try_init();
        let conn = new_mem_connection();
        let url = Url::parse("https://www.example.com")?;

        let bm = InsertableItem::Bookmark(InsertableBookmark {
            parent_guid: BookmarkRootGuid::Unfiled.into(),
            position: BookmarkPosition::Specific(100),
            date_added: None,
            last_modified: None,
            guid: None,
            url: url.clone(),
            title: Some("the title".into()),
        });
        let guid = insert_bookmark(&conn, &bm)?;

        // re-fetch it.
        let rb = get_raw_bookmark(&conn, &guid)?.expect("should get the bookmark");

        assert_eq!(rb.position, 0, "large value should have been ignored");
        Ok(())
    }

    #[test]
    fn test_update_move_same_parent() -> Result<()> {
        let _ = env_logger::try_init();
        let conn = new_mem_connection();
        let unfiled = &BookmarkRootGuid::Unfiled.as_guid();

        // A helper to make the moves below more concise.
        let do_move = |guid: &str, pos: BookmarkPosition| {
            update_bookmark(
                &conn,
                &guid.into(),
                &UpdatableBookmark {
                    location: UpdateTreeLocation::Position(pos),
                    ..Default::default()
                }
                .into(),
            )
            .expect("update should work");
        };

        // A helper to make the checks below more concise.
        let check_tree = |children: Value| {
            assert_json_tree(
                &conn,
                unfiled,
                json!({
                    "guid": unfiled,
                    "children": children
                }),
            );
        };

        insert_json_tree(
            &conn,
            json!({
                "guid": unfiled,
                "children": [
                    {
                        "guid": "bookmark1___",
                        "url": "https://www.example1.com/"
                    },
                    {
                        "guid": "bookmark2___",
                        "url": "https://www.example2.com/"
                    },
                    {
                        "guid": "bookmark3___",
                        "url": "https://www.example3.com/"
                    },

                ]
            }),
        );

        // Move a bookmark to the end.
        do_move("bookmark2___", BookmarkPosition::Append);
        check_tree(json!([
            {"url": "https://www.example1.com/"},
            {"url": "https://www.example3.com/"},
            {"url": "https://www.example2.com/"},
        ]));

        // Move a bookmark to its existing position
        do_move("bookmark3___", BookmarkPosition::Specific(1));
        check_tree(json!([
            {"url": "https://www.example1.com/"},
            {"url": "https://www.example3.com/"},
            {"url": "https://www.example2.com/"},
        ]));

        // Move a bookmark back 1 position.
        do_move("bookmark2___", BookmarkPosition::Specific(1));
        check_tree(json!([
            {"url": "https://www.example1.com/"},
            {"url": "https://www.example2.com/"},
            {"url": "https://www.example3.com/"},
        ]));

        // Move a bookmark forward 1 position.
        do_move("bookmark2___", BookmarkPosition::Specific(2));
        check_tree(json!([
            {"url": "https://www.example1.com/"},
            {"url": "https://www.example3.com/"},
            {"url": "https://www.example2.com/"},
        ]));

        // Move a bookmark beyond the end.
        do_move("bookmark1___", BookmarkPosition::Specific(10));
        check_tree(json!([
            {"url": "https://www.example3.com/"},
            {"url": "https://www.example2.com/"},
            {"url": "https://www.example1.com/"},
        ]));

        Ok(())
    }

    #[test]
    fn test_update() -> Result<()> {
        let _ = env_logger::try_init();
        let conn = new_mem_connection();
        let unfiled = &BookmarkRootGuid::Unfiled.as_guid();

        insert_json_tree(
            &conn,
            json!({
                "guid": unfiled,
                "children": [
                    {
                        "guid": "bookmark1___",
                        "title": "the bookmark",
                        "url": "https://www.example.com/"
                    },
                    {
                        "guid": "bookmark2___",
                        "title": "another bookmark",
                        "url": "https://www.example2.com/"
                    },
                    {
                        "guid": "folder1_____",
                        "title": "A folder",
                        "children": [
                            {
                                "guid": "bookmark3___",
                                "title": "bookmark in A folder",
                                "url": "https://www.example3.com/"
                            },
                            {
                                "guid": "bookmark4___",
                                "title": "next bookmark in A folder",
                                "url": "https://www.example4.com/"
                            },
                            {
                                "guid": "bookmark5___",
                                "title": "next next bookmark in A folder",
                                "url": "https://www.example5.com/"
                            }
                        ]
                    },
                    {
                        "guid": "bookmark6___",
                        "title": "yet another bookmark",
                        "url": "https://www.example6.com/"
                    },

                ]
            }),
        );

        update_bookmark(
            &conn,
            &"folder1_____".into(),
            &UpdatableFolder {
                title: Some("new name".to_string()),
                ..Default::default()
            }
            .into(),
        )?;
        update_bookmark(
            &conn,
            &"bookmark1___".into(),
            &UpdatableBookmark {
                url: Some(Url::parse("https://www.example3.com/")?),
                title: None,
                ..Default::default()
            }
            .into(),
        )?;

        // A move in the same folder.
        update_bookmark(
            &conn,
            &"bookmark6___".into(),
            &UpdatableBookmark {
                location: UpdateTreeLocation::Position(BookmarkPosition::Specific(2)),
                ..Default::default()
            }
            .into(),
        )?;

        // A move across folders.
        update_bookmark(
            &conn,
            &"bookmark2___".into(),
            &UpdatableBookmark {
                location: UpdateTreeLocation::Parent(
                    "folder1_____".into(),
                    BookmarkPosition::Specific(1),
                ),
                ..Default::default()
            }
            .into(),
        )?;

        assert_json_tree(
            &conn,
            unfiled,
            json!({
                "guid": unfiled,
                "children": [
                    {
                        // We updated the url and title of this.
                        "guid": "bookmark1___",
                        "title": null,
                        "url": "https://www.example3.com/"
                    },
                        // We moved bookmark6 to position=2 (ie, 3rd) of the same
                        // parent, but then moved the existing 2nd item to the
                        // folder, so this ends up second.
                    {
                        "guid": "bookmark6___",
                        "url": "https://www.example6.com/"
                    },
                    {
                        // We changed the name of the folder.
                        "guid": "folder1_____",
                        "title": "new name",
                        "children": [
                            {
                                "guid": "bookmark3___",
                                "url": "https://www.example3.com/"
                            },
                            {
                                // This was moved from the parent to position 1
                                "guid": "bookmark2___",
                                "url": "https://www.example2.com/"
                            },
                            {
                                "guid": "bookmark4___",
                                "url": "https://www.example4.com/"
                            },
                            {
                                "guid": "bookmark5___",
                                "url": "https://www.example5.com/"
                            }
                        ]
                    },

                ]
            }),
        );

        Ok(())
    }

    #[test]
    fn test_update_titles() -> Result<()> {
        let _ = env_logger::try_init();
        let conn = new_mem_connection();
        let guid: SyncGuid = "bookmark1___".into();

        insert_json_tree(
            &conn,
            json!({
                "guid": &BookmarkRootGuid::Unfiled.as_guid(),
                "children": [
                    {
                        "guid": "bookmark1___",
                        "title": "the bookmark",
                        "url": "https://www.example.com/"
                    },
                ],
            }),
        );

        conn.execute("UPDATE moz_bookmarks SET syncChangeCounter = 0", NO_PARAMS)
            .expect("should work");

        // Update of None means no change.
        update_bookmark(
            &conn,
            &guid,
            &UpdatableBookmark {
                title: None,
                ..Default::default()
            }
            .into(),
        )?;
        let bm = get_raw_bookmark(&conn, &guid)?.expect("should exist");
        assert_eq!(bm.title, Some("the bookmark".to_string()));
        assert_eq!(bm.sync_change_counter, 0);

        // Update to the same value is still not a change.
        update_bookmark(
            &conn,
            &guid,
            &UpdatableBookmark {
                title: Some("the bookmark".to_string()),
                ..Default::default()
            }
            .into(),
        )?;
        let bm = get_raw_bookmark(&conn, &guid)?.expect("should exist");
        assert_eq!(bm.title, Some("the bookmark".to_string()));
        assert_eq!(bm.sync_change_counter, 0);

        // Update to an empty string sets it to null
        update_bookmark(
            &conn,
            &guid,
            &UpdatableBookmark {
                title: Some("".to_string()),
                ..Default::default()
            }
            .into(),
        )?;
        let bm = get_raw_bookmark(&conn, &guid)?.expect("should exist");
        assert_eq!(bm.title, None);
        assert_eq!(bm.sync_change_counter, 1);

        Ok(())
    }

    #[test]
    fn test_update_statuses() -> Result<()> {
        let _ = env_logger::try_init();
        let conn = new_mem_connection();
        let unfiled = &BookmarkRootGuid::Unfiled.as_guid();

        let check_change_counters = |guids: Vec<&str>| {
            let sql = "SELECT guid FROM moz_bookmarks WHERE syncChangeCounter != 0";
            let mut stmt = conn.prepare(sql).expect("sql is ok");
            let got_guids: HashSet<String> = stmt
                .query_and_then(NO_PARAMS, |row| -> rusqlite::Result<_> {
                    Ok(row.get_checked::<_, String>(0)?)
                })
                .expect("should work")
                .map(|v| v.unwrap())
                .into_iter()
                .collect();

            assert_eq!(
                got_guids,
                guids.into_iter().map(|v| v.to_string()).collect()
            );
            // reset them all back
            conn.execute("UPDATE moz_bookmarks SET syncChangeCounter = 0", NO_PARAMS)
                .expect("should work");
        };

        let check_last_modified = |guids: Vec<&str>| {
            let sql = "SELECT guid FROM moz_bookmarks
                       WHERE lastModified >= 1000 AND guid != 'root________'";

            let mut stmt = conn.prepare(sql).expect("sql is ok");
            let got_guids: HashSet<String> = stmt
                .query_and_then(NO_PARAMS, |row| -> rusqlite::Result<_> {
                    Ok(row.get_checked::<_, String>(0)?)
                })
                .expect("should work")
                .map(|v| v.unwrap())
                .into_iter()
                .collect();

            assert_eq!(
                got_guids,
                guids.into_iter().map(|v| v.to_string()).collect()
            );
            // reset them all back
            conn.execute("UPDATE moz_bookmarks SET lastModified = 123", NO_PARAMS)
                .expect("should work");
        };

        insert_json_tree(
            &conn,
            json!({
                "guid": unfiled,
                "children": [
                    {
                        "guid": "folder1_____",
                        "title": "A folder",
                        "children": [
                            {
                                "guid": "bookmark1___",
                                "title": "bookmark in A folder",
                                "url": "https://www.example2.com/"
                            },
                            {
                                "guid": "bookmark2___",
                                "title": "next bookmark in A folder",
                                "url": "https://www.example3.com/"
                            },
                        ]
                    },
                    {
                        "guid": "folder2_____",
                        "title": "folder 2",
                    },
                ]
            }),
        );

        // reset all statuses and timestamps.
        conn.execute(
            "UPDATE moz_bookmarks SET syncChangeCounter = 0, lastModified = 123",
            NO_PARAMS,
        )?;

        // update a title - should get a change counter.
        update_bookmark(
            &conn,
            &"bookmark1___".into(),
            &UpdatableBookmark {
                title: Some("new name".to_string()),
                ..Default::default()
            }
            .into(),
        )?;
        check_change_counters(vec!["bookmark1___"]);
        // last modified should be all the way up the tree.
        check_last_modified(vec!["unfiled_____", "folder1_____", "bookmark1___"]);

        // update the position in the same folder.
        update_bookmark(
            &conn,
            &"bookmark1___".into(),
            &UpdatableBookmark {
                location: UpdateTreeLocation::Position(BookmarkPosition::Append),
                ..Default::default()
            }
            .into(),
        )?;
        // parent should be the only thing with a change counter.
        check_change_counters(vec!["folder1_____"]);
        // last modified should be all the way up the tree.
        check_last_modified(vec!["unfiled_____", "folder1_____", "bookmark1___"]);

        // update the position to a different folder.
        update_bookmark(
            &conn,
            &"bookmark1___".into(),
            &UpdatableBookmark {
                location: UpdateTreeLocation::Parent(
                    "folder2_____".into(),
                    BookmarkPosition::Append,
                ),
                ..Default::default()
            }
            .into(),
        )?;
        // Both parents should have a change counter.
        check_change_counters(vec!["folder1_____", "folder2_____"]);
        // last modified should be all the way up the tree and include both parents.
        check_last_modified(vec![
            "unfiled_____",
            "folder1_____",
            "folder2_____",
            "bookmark1___",
        ]);

        Ok(())
    }

    #[test]
    fn test_update_errors() -> Result<()> {
        let _ = env_logger::try_init();
        let conn = new_mem_connection();

        insert_json_tree(
            &conn,
            json!({
                "guid": &BookmarkRootGuid::Unfiled.as_guid(),
                "children": [
                    {
                        "guid": "bookmark1___",
                        "title": "the bookmark",
                        "url": "https://www.example.com/"
                    },
                    {
                        "guid": "folder1_____",
                        "title": "A folder",
                        "children": [
                            {
                                "guid": "bookmark2___",
                                "title": "bookmark in A folder",
                                "url": "https://www.example2.com/"
                            },
                        ]
                    },
                ]
            }),
        );
        // Update an item that doesn't exist.
        update_bookmark(
            &conn,
            &"bookmark9___".into(),
            &UpdatableBookmark {
                ..Default::default()
            }
            .into(),
        )
        .expect_err("should fail to update an item that doesn't exist");

        // A move across to a non-folder
        update_bookmark(
            &conn,
            &"bookmark1___".into(),
            &UpdatableBookmark {
                location: UpdateTreeLocation::Parent(
                    "bookmark2___".into(),
                    BookmarkPosition::Specific(1),
                ),
                ..Default::default()
            }
            .into(),
        )
        .expect_err("can't move to a bookmark");

        // A move to the root
        update_bookmark(
            &conn,
            &"bookmark1___".into(),
            &UpdatableBookmark {
                location: UpdateTreeLocation::Parent(
                    BookmarkRootGuid::Root.as_guid(),
                    BookmarkPosition::Specific(1),
                ),
                ..Default::default()
            }
            .into(),
        )
        .expect_err("can't move to the root");
        Ok(())
    }

    #[test]
    fn test_fetch_root() -> Result<()> {
        let _ = env_logger::try_init();
        let conn = new_mem_connection();

        // Fetch the root
        let t = fetch_tree(&conn, &BookmarkRootGuid::Root.into())?.unwrap();
        let f = match t {
            BookmarkTreeNode::Folder(ref f) => f,
            _ => panic!("tree root must be a folder"),
        };
        assert_eq!(f.guid, Some(BookmarkRootGuid::Root.into()));
        assert_eq!(f.children.len(), 4);
        Ok(())
    }

    #[test]
    fn test_insert_tree() -> Result<()> {
        let _ = env_logger::try_init();
        let conn = new_mem_connection();

        let tree = FolderNode {
            guid: Some(BookmarkRootGuid::Unfiled.into()),
            children: vec![
                BookmarkNode {
                    guid: None,
                    date_added: None,
                    last_modified: None,
                    title: Some("the bookmark".into()),
                    url: Url::parse("https://www.example.com")?,
                }
                .into(),
                FolderNode {
                    title: Some("A folder".into()),
                    children: vec![
                        BookmarkNode {
                            guid: None,
                            date_added: None,
                            last_modified: None,
                            title: Some("bookmark 1 in A folder".into()),
                            url: Url::parse("https://www.example2.com")?,
                        }
                        .into(),
                        BookmarkNode {
                            guid: None,
                            date_added: None,
                            last_modified: None,
                            title: Some("bookmark 2 in A folder".into()),
                            url: Url::parse("https://www.example3.com")?,
                        }
                        .into(),
                    ],
                    ..Default::default()
                }
                .into(),
                BookmarkNode {
                    guid: None,
                    date_added: None,
                    last_modified: None,
                    title: Some("another bookmark".into()),
                    url: Url::parse("https://www.example4.com")?,
                }
                .into(),
            ],
            ..Default::default()
        };
        insert_tree(&conn, &tree)?;

        // check  it.
        assert_json_tree(
            &conn,
            &BookmarkRootGuid::Unfiled.into(),
            json!({
                "guid": &BookmarkRootGuid::Unfiled.as_guid(),
                "children": [
                    {
                        "title": "the bookmark",
                        "url": "https://www.example.com/"
                    },
                    {
                        "title": "A folder",
                        "children": [
                            {
                                "title": "bookmark 1 in A folder",
                                "url": "https://www.example2.com/"
                            },
                            {
                                "title": "bookmark 2 in A folder",
                                "url": "https://www.example3.com/"
                            }
                        ],
                    },
                    {
                        "title": "another bookmark",
                        "url": "https://www.example4.com/",
                    }
                ]
            }),
        );
        Ok(())
    }
}<|MERGE_RESOLUTION|>--- conflicted
+++ resolved
@@ -1122,13 +1122,9 @@
 
 /// Fetch the tree starting at the specified folder guid.
 /// Returns a BookmarkTreeNode::Folder(_)
-<<<<<<< HEAD
-pub fn fetch_tree(db: &impl ConnExt, item_guid: &SyncGuid) -> Result<Option<BookmarkTreeNode>> {
+pub fn fetch_tree(db: &PlacesDb, item_guid: &SyncGuid) -> Result<Option<BookmarkTreeNode>> {
     // XXX - this needs additional work for tags - unlike desktop, there's no
     // "tags" folder, but instead a couple of tables to join on.
-=======
-pub fn fetch_tree(db: &PlacesDb, item_guid: &SyncGuid) -> Result<Option<BookmarkTreeNode>> {
->>>>>>> f46d9905
     let sql = r#"
         WITH RECURSIVE
         descendants(fk, level, type, id, guid, parent, parentGuid, position,
