--- conflicted
+++ resolved
@@ -13,258 +13,10 @@
 use rusqlite::NO_PARAMS;
 use sql_support::ConnExt;
 
-<<<<<<< HEAD
-const VERSION: i64 = 4;
-
-// XXX - TODO - moz_annos
-// XXX - TODO - moz_anno_attributes
-// XXX - TODO - moz_items_annos
-
-const CREATE_TABLES_SQL: &str = r#"
-    CREATE TABLE IF NOT EXISTS moz_places (
-        id INTEGER PRIMARY KEY,
-        url LONGVARCHAR NOT NULL,
-        title LONGVARCHAR,
-        -- note - desktop has rev_host here - that's now in moz_origin.
-        visit_count_local INTEGER NOT NULL DEFAULT 0,
-        visit_count_remote INTEGER NOT NULL DEFAULT 0,
-        hidden INTEGER DEFAULT 0 NOT NULL,
-        typed INTEGER DEFAULT 0 NOT NULL, -- XXX - is 'typed' ok? Note also we want this as a *count*, not a bool.
-        frecency INTEGER DEFAULT -1 NOT NULL,
-        -- XXX - splitting last visit into local and remote correct?
-        last_visit_date_local INTEGER NOT NULL DEFAULT 0,
-        last_visit_date_remote INTEGER NOT NULL DEFAULT 0,
-        guid TEXT NOT NULL UNIQUE,
-        foreign_count INTEGER DEFAULT 0 NOT NULL,
-        url_hash INTEGER DEFAULT 0 NOT NULL,
-        description TEXT, -- XXXX - title above?
-        preview_image_url TEXT,
-        -- origin_id would ideally be NOT NULL, but we use a trigger to keep
-        -- it up to date, so do perform the initial insert with a null.
-        origin_id INTEGER,
-        -- a couple of sync-related fields.
-        sync_status TINYINT NOT NULL DEFAULT 1, -- 1 is SyncStatus::New
-        sync_change_counter INTEGER NOT NULL DEFAULT 0, -- adding visits will increment this
-
-        FOREIGN KEY(origin_id) REFERENCES moz_origins(id) ON DELETE CASCADE
-    );
-
-    CREATE TABLE IF NOT EXISTS moz_places_tombstones (
-        guid TEXT PRIMARY KEY
-    ) WITHOUT ROWID;
-
-    CREATE TABLE IF NOT EXISTS moz_historyvisits (
-        id INTEGER PRIMARY KEY,
-        is_local INTEGER NOT NULL, -- XXX - not in desktop - will always be true for visits added locally, always false visits added by sync.
-        from_visit INTEGER, -- XXX - self-reference?
-        place_id INTEGER NOT NULL,
-        visit_date INTEGER NOT NULL,
-        visit_type INTEGER NOT NULL,
-        -- session INTEGER, -- XXX - what is 'session'? Appears unused.
-
-        FOREIGN KEY(place_id) REFERENCES moz_places(id) ON DELETE CASCADE,
-        FOREIGN KEY(from_visit) REFERENCES moz_historyvisits(id)
-    );
-
-    CREATE TABLE IF NOT EXISTS moz_inputhistory (
-        place_id INTEGER NOT NULL,
-        input LONGVARCHAR NOT NULL,
-        use_count INTEGER,
-
-        PRIMARY KEY (place_id, input),
-        FOREIGN KEY(place_id) REFERENCES moz_places(id) ON DELETE CASCADE
-    );
-
-
-    CREATE TABLE IF NOT EXISTS moz_bookmarks (
-        id INTEGER PRIMARY KEY,
-        fk INTEGER DEFAULT NULL, -- place_id
-        type INTEGER NOT NULL,
-        parent INTEGER,
-        position INTEGER NOT NULL,
-        title TEXT, -- a'la bug 1356159, NULL is special here - it means 'not edited'
-        dateAdded INTEGER NOT NULL DEFAULT 0,
-        lastModified INTEGER NOT NULL DEFAULT 0,
-        guid TEXT NOT NULL UNIQUE CHECK(length(guid) == 12),
-
-        syncStatus INTEGER NOT NULL DEFAULT 0,
-        syncChangeCounter INTEGER NOT NULL DEFAULT 1,
-
-        -- bookmarks must have a fk to a URL, other types must not.
-        CHECK((type == 1 AND fk IS NOT NULL) OR (type > 1 AND fk IS NULL))
-        -- only the root is allowed to have a non-null parent
-        CHECK(guid == "root________" OR parent IS NOT NULL)
-
-        FOREIGN KEY(fk) REFERENCES moz_places(id) ON DELETE RESTRICT
-        FOREIGN KEY(parent) REFERENCES moz_bookmarks(id) ON DELETE CASCADE
-    );
-
-    CREATE TABLE IF NOT EXISTS moz_bookmarks_deleted (
-        guid TEXT PRIMARY KEY,
-        dateRemoved INTEGER NOT NULL
-    ) WITHOUT ROWID;
-
-    -- Note: desktop has/had a 'keywords' table, but we intentionally do not.
-
-    CREATE TABLE IF NOT EXISTS moz_origins (
-        id INTEGER PRIMARY KEY,
-        prefix TEXT NOT NULL,
-        host TEXT NOT NULL,
-        rev_host TEXT NOT NULL,
-        frecency INTEGER NOT NULL, -- XXX - why not default of -1 like in moz_places?
-        UNIQUE (prefix, host)
-    );
-
-    -- This table holds key-value metadata for Places and its consumers. Sync stores
-    -- the sync IDs for the bookmarks and history collections in this table, and the
-    -- last sync time for history.
-    CREATE TABLE IF NOT EXISTS moz_meta (
-        key TEXT PRIMARY KEY,
-        value NOT NULL
-    ) WITHOUT ROWID;
-
-    -- See https://searchfox.org/mozilla-central/source/toolkit/components/places/nsPlacesIndexes.h
-    CREATE INDEX IF NOT EXISTS hostindex ON moz_origins(rev_host);
-
-    CREATE INDEX IF NOT EXISTS url_hashindex ON moz_places(url_hash);
-    CREATE INDEX IF NOT EXISTS visitcountlocal ON moz_places(visit_count_local);
-    CREATE INDEX IF NOT EXISTS visitcountremote ON moz_places(visit_count_remote);
-    CREATE INDEX IF NOT EXISTS frecencyindex ON moz_places(frecency);
-    CREATE INDEX IF NOT EXISTS lastvisitdatelocalindex ON moz_places(last_visit_date_local);
-    CREATE INDEX IF NOT EXISTS lastvisitdateremoteindex ON moz_places(last_visit_date_remote);
-    CREATE UNIQUE INDEX IF NOT EXISTS guid_uniqueindex ON moz_places(guid);
-    CREATE INDEX IF NOT EXISTS originidindex ON moz_places(origin_id);
-
-    CREATE INDEX IF NOT EXISTS placedateindex ON moz_historyvisits(place_id, visit_date);
-    CREATE INDEX IF NOT EXISTS fromindex ON moz_historyvisits(from_visit);
-    CREATE INDEX IF NOT EXISTS dateindex ON moz_historyvisits(visit_date);
-    CREATE INDEX IF NOT EXISTS islocalindex ON moz_historyvisits(is_local);
-
-    CREATE INDEX IF NOT EXISTS itemlastmodifiedindex ON moz_bookmarks(fk, lastModified);
-"#;
-
-const EXCLUDED_VISIT_TYPES: &str = "0, 4, 7, 8, 9"; // stolen from desktop
-
-lazy_static! {
-    static ref CREATE_TRIGGERS_SQL: String = format!(r#"
-        CREATE TEMP TRIGGER moz_places_afterinsert_trigger
-        AFTER INSERT ON moz_places FOR EACH ROW
-        BEGIN
-            INSERT OR IGNORE INTO moz_origins(prefix, host, rev_host, frecency)
-            VALUES(get_prefix(NEW.url), get_host_and_port(NEW.url), reverse_host(get_host_and_port(NEW.url)), NEW.frecency);
-
-            -- This is temporary.
-            UPDATE moz_places SET
-              origin_id = (SELECT id FROM moz_origins
-                           WHERE prefix = get_prefix(NEW.url) AND
-                                 host = get_host_and_port(NEW.url) AND
-                                 rev_host = reverse_host(get_host_and_port(NEW.url)))
-            WHERE id = NEW.id;
-        END;
-
-
-        -- Note that while we create tombstones manually, we rely on this trigger to
-        -- delete any which might exist when a new record is written to moz_places.
-
-        CREATE TEMP TRIGGER moz_places_afterinsert_trigger_tombstone
-        AFTER INSERT ON moz_places
-        FOR EACH ROW
-        BEGIN
-            DELETE FROM moz_places_tombstones WHERE guid = NEW.guid;
-        END;
-
-        -- Triggers which update visit_count and last_visit_date based on historyvisits
-        -- table changes.
-
-        CREATE TEMP TRIGGER moz_historyvisits_afterinsert_trigger
-        AFTER INSERT ON moz_historyvisits FOR EACH ROW
-        BEGIN
-            UPDATE moz_places SET
-                visit_count_remote = visit_count_remote + (NEW.visit_type NOT IN ({excluded}) AND NOT(NEW.is_local)),
-                visit_count_local =  visit_count_local + (NEW.visit_type NOT IN ({excluded}) AND NEW.is_local),
-                last_visit_date_local = MAX(last_visit_date_local,
-                                            CASE WHEN NEW.is_local THEN NEW.visit_date ELSE 0 END),
-                last_visit_date_remote = MAX(last_visit_date_remote,
-                                             CASE WHEN NEW.is_local THEN 0 ELSE NEW.visit_date END)
-            WHERE id = NEW.place_id;
-        END;
-
-        CREATE TEMP TRIGGER moz_historyvisits_afterdelete_trigger
-        AFTER DELETE ON moz_historyvisits FOR EACH ROW
-        BEGIN
-            UPDATE moz_places SET
-                visit_count_local = visit_count_local - (OLD.visit_type NOT IN ({excluded}) AND OLD.is_local),
-                visit_count_remote = visit_count_remote - (OLD.visit_type NOT IN ({excluded}) AND NOT(OLD.is_local)),
-                last_visit_date_local = IFNULL((SELECT visit_date FROM moz_historyvisits
-                                                WHERE place_id = OLD.place_id AND is_local
-                                                ORDER BY visit_date DESC LIMIT 1), 0),
-                last_visit_date_remote = IFNULL((SELECT visit_date FROM moz_historyvisits
-                                                 WHERE place_id = OLD.place_id AND NOT(is_local)
-                                                 ORDER BY visit_date DESC LIMIT 1), 0)
-            WHERE id = OLD.place_id;
-        END;
-
-        CREATE TEMP TRIGGER moz_bookmarks_foreign_count_afterdelete_trigger
-        AFTER DELETE ON moz_bookmarks FOR EACH ROW
-        BEGIN
-            UPDATE moz_places
-            SET foreign_count = foreign_count - 1
-            WHERE id = OLD.fk;
-        END;
-
-        -- Note that the desktop versions of the triggers below call a note_sync_change()
-        -- function in some/all cases, which we will probably end up needing when we
-        -- come to sync.
-        CREATE TEMP TRIGGER moz_bookmarks_afterinsert_trigger
-        AFTER INSERT ON moz_bookmarks FOR EACH ROW
-        BEGIN
-            UPDATE moz_places
-                SET foreign_count = foreign_count + 1
-                WHERE id = NEW.fk;
-            DELETE from moz_bookmarks_deleted WHERE guid = NEW.guid;
-        END;
-
-        CREATE TEMP TRIGGER moz_bookmarks_foreign_count_afterupdate_trigger
-        AFTER UPDATE OF fk, syncChangeCounter ON moz_bookmarks FOR EACH ROW
-        BEGIN
-            UPDATE moz_places
-                SET foreign_count = foreign_count + 1
-                WHERE OLD.fk <> NEW.fk AND id = NEW.fk;
-            UPDATE moz_places
-                SET foreign_count = foreign_count - 1
-                WHERE OLD.fk <> NEW.fk AND id = OLD.fk;
-        END;
-
-        -- Unlike history, we manage bookmark tombstones via triggers. We do this
-        -- because we rely on foreign-keys to auto-remove children of a deleted folder.
-        CREATE TEMP TRIGGER moz_create_bookmarks_deleted_trigger
-        AFTER DELETE ON moz_bookmarks
-        FOR EACH ROW WHEN OLD.syncStatus = 2 -- SyncStatus::Normal
-        BEGIN
-            INSERT into moz_bookmarks_deleted VALUES (OLD.guid, now());
-        END;
-
-        -- Updating the guid is only allowed by Sync, and it will use a connection
-        -- without some of these triggers - so for now we prevent changing the guid
-        -- of an existing item.
-        CREATE TEMP TRIGGER moz_remove_bookmarks_deleted_update_trigger
-        AFTER UPDATE ON moz_bookmarks
-        FOR EACH ROW WHEN OLD.guid != NEW.guid
-        BEGIN
-            SELECT RAISE(FAIL, 'guids are immutable');
-        END;
-        "#, excluded = EXCLUDED_VISIT_TYPES);
-}
-
-// XXX - TODO - lots of desktop temp tables - but it's not clear they make sense here yet?
-
-// XXX - TODO - lots of favicon related tables - but it's not clear they make sense here yet?
-=======
 const VERSION: i64 = 5;
 
 const CREATE_SCHEMA_SQL: &str = include_str!("../../sql/create_schema.sql");
 const CREATE_TRIGGERS_SQL: &str = include_str!("../../sql/create_triggers.sql");
->>>>>>> fb5c540e
 
 // Keys in the moz_meta table.
 // pub(crate) static MOZ_META_KEY_ORIGIN_FRECENCY_COUNT: &'static str = "origin_frecency_count";
@@ -291,19 +43,12 @@
             )
         }
     }
-<<<<<<< HEAD
     // We only want temp tables and triggers on ReadWrite connections.
     // (Note that later we expect some triggers specific to sync)
     if db.conn_type == ConnectionType::ReadWrite {
         log::debug!("Creating temp tables and triggers");
-        db.execute_batch(&CREATE_TRIGGERS_SQL)?;
-    }
-=======
-    // Note that later we will not create these on the connection used for
-    // sync, nor on read-only connections.
-    log::debug!("Creating temp tables and triggers");
-    db.execute_batch(CREATE_TRIGGERS_SQL)?;
->>>>>>> fb5c540e
+        db.execute_batch(CREATE_TRIGGERS_SQL)?;
+    }
     Ok(())
 }
 
@@ -353,24 +98,15 @@
         return Ok(());
     }
 
-<<<<<<< HEAD
-    migration(db, 2, 3, &[CREATE_TABLES_SQL], || Ok(()))?;
-=======
     migration(db, 2, 3, &[CREATE_SCHEMA_SQL], || Ok(()))?;
->>>>>>> fb5c540e
     migration(
         db,
         3,
         4,
         &[
             // Previous versions had an incomplete version of moz_bookmarks.
-<<<<<<< HEAD
-            "DROP TABLE BOOKMARKS",
-            CREATE_TABLES_SQL,
-=======
             "DROP TABLE moz_bookmarks",
             CREATE_SCHEMA_SQL,
->>>>>>> fb5c540e
         ],
         || create_bookmark_roots(&db.conn()),
     )?;
@@ -387,11 +123,7 @@
 
 pub fn create(db: &PlacesDb) -> Result<()> {
     log::debug!("Creating schema");
-<<<<<<< HEAD
-    db.execute_batch(CREATE_TABLES_SQL)?;
-=======
     db.execute_batch(CREATE_SCHEMA_SQL)?;
->>>>>>> fb5c540e
     create_bookmark_roots(&db.conn())?;
     db.execute(
         &format!("PRAGMA user_version = {version}", version = VERSION),
