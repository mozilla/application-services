/* This Source Code Form is subject to the terms of the Mozilla Public
 * License, v. 2.0. If a copy of the MPL was not distributed with this
 * file, You can obtain one at http://mozilla.org/MPL/2.0/. */

// XXXXXX - This has been cloned from logins/src/schema.rs, on Thom's
// wip-sync-sql-store branch.
// We should work out how to turn this into something that can use a shared
// db.rs.

use crate::api::placesapi::ConnectionType;
use crate::db::PlacesDb;
use crate::error::*;
use crate::storage::bookmarks::create_bookmark_roots;
use rusqlite::NO_PARAMS;
use sql_support::ConnExt;

const VERSION: i64 = 5;

const CREATE_SCHEMA_SQL: &str = include_str!("../../sql/create_schema.sql");
const CREATE_TEMP_TABLES_SQL: &str = include_str!("../../sql/create_temp_tables.sql");

lazy_static::lazy_static! {
    static ref CREATE_TRIGGERS_SQL: String = {
        format!(
            include_str!("../../sql/create_triggers.sql"),
            increase_frecency_stats = update_origin_frecency_stats("+"),
            decrease_frecency_stats = update_origin_frecency_stats("-"),
        )
    };
}

// Keys in the moz_meta table.
pub(crate) static MOZ_META_KEY_ORIGIN_FRECENCY_COUNT: &'static str = "origin_frecency_count";
pub(crate) static MOZ_META_KEY_ORIGIN_FRECENCY_SUM: &'static str = "origin_frecency_sum";
pub(crate) static MOZ_META_KEY_ORIGIN_FRECENCY_SUM_OF_SQUARES: &'static str =
    "origin_frecency_sum_of_squares";

fn update_origin_frecency_stats(op: &str) -> String {
    format!(
        "
        INSERT OR REPLACE INTO moz_meta(key, value)
        SELECT
            '{frecency_count}',
            IFNULL((SELECT value FROM moz_meta WHERE key = '{frecency_count}'), 0)
                {op} CAST (frecency > 0 AS INT)
        FROM moz_origins WHERE prefix = OLD.prefix AND host = OLD.host
        UNION
        SELECT
            '{frecency_sum}',
            IFNULL((SELECT value FROM moz_meta WHERE key = '{frecency_sum}'), 0)
                {op} MAX(frecency, 0)
        FROM moz_origins WHERE prefix = OLD.prefix AND host = OLD.host
        UNION
        SELECT
            '{frecency_sum_of_squares}',
            IFNULL((SELECT value FROM moz_meta WHERE key = '{frecency_sum_of_squares}'), 0)
                {op} (MAX(frecency, 0) * MAX(frecency, 0))
        FROM moz_origins WHERE prefix = OLD.prefix AND host = OLD.host",
        op = op,
        frecency_count = MOZ_META_KEY_ORIGIN_FRECENCY_COUNT,
        frecency_sum = MOZ_META_KEY_ORIGIN_FRECENCY_SUM,
        frecency_sum_of_squares = MOZ_META_KEY_ORIGIN_FRECENCY_SUM_OF_SQUARES,
    )
}

fn get_current_schema_version(db: &PlacesDb) -> Result<i64> {
    Ok(db.query_one::<i64>("PRAGMA user_version")?)
}

pub fn init(db: &PlacesDb) -> Result<()> {
    let user_version = get_current_schema_version(db)?;
    if user_version == 0 {
        create(db)?;
    } else if user_version != VERSION {
        if user_version < VERSION {
            upgrade(db, user_version)?;
        } else {
            log::warn!(
                "Loaded future schema version {} (we only understand version {}). \
                 Optimisitically ",
                user_version,
                VERSION
            )
        }
    }
<<<<<<< HEAD
    // We only want temp tables and triggers on ReadWrite connections.
    // (Note that later we expect some triggers specific to sync)
    if db.conn_type == ConnectionType::ReadWrite {
        log::debug!("Creating temp tables and triggers");
        db.execute_batch(CREATE_TRIGGERS_SQL)?;
    }
=======
    // Note that later we will not create these on the connection used for
    // sync, nor on read-only connections.
    log::debug!("Creating temp tables and triggers");
    db.execute_batch(CREATE_TEMP_TABLES_SQL)?;
    db.execute_batch(&CREATE_TRIGGERS_SQL)?;
>>>>>>> 8b46ce3c
    Ok(())
}

/// Helper for upgrade. Intended use:
///
/// ```rust,ignore
/// migration(db, 2, 3, &[stuff, to, migrate, version2, to, version3], || Ok(()))?;
/// migration(db, 3, 4, &[stuff, to, migrate, version3, to, version4], || Ok(()))?;
/// migration(db, 4, 5, &[stuff, to, migrate, version4, to, version5], || Ok(()))?;
/// assert_eq!(get_current_schema_version(), 5);
/// ```
///
/// The callback parameter is if any extra logic is needed for the migration
/// (for example, creating bookmark roots). In an ideal world, this would be an
/// Option, but sadly, that can't typecheck.
fn migration<F>(db: &PlacesDb, from: i64, to: i64, stmts: &[&str], extra_logic: F) -> Result<()>
where
    F: FnOnce() -> Result<()>,
{
    assert!(
        to <= VERSION,
        "Bug: Added migration without updating VERSION"
    );
    // In the future maybe we want to avoid calling this
    let cur_version = get_current_schema_version(db)?;
    if cur_version == from {
        log::debug!("Upgrading schema from {} to {}", cur_version, to);
        for stmt in stmts {
            db.execute_batch(stmt)?;
        }
        db.execute_batch(&format!("PRAGMA user_version = {};", to))?;
        extra_logic()?;
    } else {
        log::debug!(
            "Not executing places migration of v{} -> v{} on v{}",
            from,
            to,
            cur_version
        );
    }
    Ok(())
}

fn upgrade(db: &PlacesDb, from: i64) -> Result<()> {
    log::debug!("Upgrading schema from {} to {}", from, VERSION);
    if from == VERSION {
        return Ok(());
    }

    migration(db, 2, 3, &[CREATE_SCHEMA_SQL], || Ok(()))?;
    migration(
        db,
        3,
        4,
        &[
            // Previous versions had an incomplete version of moz_bookmarks.
            "DROP TABLE moz_bookmarks",
            CREATE_SCHEMA_SQL,
        ],
        || create_bookmark_roots(&db.conn()),
    )?;
    migration(db, 4, 5, &[CREATE_SCHEMA_SQL], || Ok(()))?;
    // Add more migrations here...

    if get_current_schema_version(db)? == VERSION {
        return Ok(());
    }
    // FIXME https://github.com/mozilla/application-services/issues/438
    // NB: PlacesConnection.kt checks for this error message verbatim as a workaround.
    panic!("sorry, no upgrades yet - delete your db!");
}

pub fn create(db: &PlacesDb) -> Result<()> {
    log::debug!("Creating schema");
    db.execute_batch(CREATE_SCHEMA_SQL)?;
    create_bookmark_roots(&db.conn())?;
    db.execute(
        &format!("PRAGMA user_version = {version}", version = VERSION),
        NO_PARAMS,
    )?;

    Ok(())
}

#[cfg(test)]
mod tests {
    use super::*;
    use crate::db::PlacesDb;
    use crate::types::{SyncGuid, SyncStatus};
    use url::Url;

    #[test]
    fn test_create_schema_twice() {
        let conn = PlacesDb::open_in_memory(None).expect("no memory db");
        conn.execute_batch(CREATE_SCHEMA_SQL)
            .expect("should allow running twice");
    }

    fn has_tombstone(conn: &PlacesDb, guid: &SyncGuid) -> bool {
        let count: Result<Option<u32>> = conn.try_query_row(
            "SELECT COUNT(*) from moz_places_tombstones
                     WHERE guid = :guid",
            &[(":guid", guid)],
            |row| Ok(row.get_checked::<_, u32>(0)?),
            true,
        );
        count.unwrap().unwrap() == 1
    }

    #[test]
    fn test_places_no_tombstone() {
        let conn = PlacesDb::open_in_memory(None).expect("no memory db");
        let guid = SyncGuid::new();

        conn.execute_named_cached(
            "INSERT INTO moz_places (guid, url, url_hash) VALUES (:guid, :url, hash(:url))",
            &[
                (":guid", &guid),
                (
                    ":url",
                    &Url::parse("http://example.com")
                        .expect("valid url")
                        .into_string(),
                ),
            ],
        )
        .expect("should work");

        let place_id = conn.last_insert_rowid();
        conn.execute_named_cached(
            "DELETE FROM moz_places WHERE id = :id",
            &[(":id", &place_id)],
        )
        .expect("should work");

        // should not have a tombstone.
        assert!(!has_tombstone(&conn, &guid));
    }

    #[test]
    fn test_places_tombstone_removal() {
        let conn = PlacesDb::open_in_memory(None).expect("no memory db");
        let guid = SyncGuid::new();

        conn.execute_named_cached(
            "INSERT INTO moz_places_tombstones VALUES (:guid)",
            &[(":guid", &guid)],
        )
        .expect("should work");

        // insert into moz_places - the tombstone should be removed.
        conn.execute_named_cached(
            "INSERT INTO moz_places (guid, url, url_hash, sync_status)
             VALUES (:guid, :url, hash(:url), :sync_status)",
            &[
                (":guid", &guid),
                (
                    ":url",
                    &Url::parse("http://example.com")
                        .expect("valid url")
                        .into_string(),
                ),
                (":sync_status", &SyncStatus::Normal),
            ],
        )
        .expect("should work");
        assert!(!has_tombstone(&conn, &guid));
    }

    #[test]
    fn test_bookmark_check_constraints() {
        let conn = PlacesDb::open_in_memory(None).expect("no memory db");

        // type==BOOKMARK but null fk
        let e = conn
            .execute_cached(
                "INSERT INTO moz_bookmarks
                    (fk, type, parent, position, dateAdded, lastModified, guid)
                 VALUES
                    (NULL, 1, 0, 0, 1, 1, 'fake_guid___')",
                NO_PARAMS,
            )
            .expect_err("should fail");
        assert_eq!(e.to_string(), "CHECK constraint failed: moz_bookmarks");

        // type!=BOOKMARK and non-null fk
        let e = conn
            .execute_cached(
                "INSERT INTO moz_bookmarks
                    (fk, type, parent, position, dateAdded, lastModified, guid)
                 VALUES
                    (1, 2, 0, 0, 1, 1, 'fake_guid___')",
                NO_PARAMS,
            )
            .expect_err("should fail");
        assert_eq!(e.to_string(), "CHECK constraint failed: moz_bookmarks");

        // null parent for item other than the root
        let e = conn
            .execute_cached(
                "INSERT INTO moz_bookmarks
                    (fk, type, parent, position, dateAdded, lastModified, guid)
                 VALUES
                    (NULL, 2, NULL, 0, 1, 1, 'fake_guid___')",
                NO_PARAMS,
            )
            .expect_err("should fail");
        assert_eq!(e.to_string(), "CHECK constraint failed: moz_bookmarks");

        // Invalid length guid
        let e = conn
            .execute_cached(
                "INSERT INTO moz_bookmarks
                    (fk, type, parent, position, dateAdded, lastModified, guid)
                 VALUES
                    (NULL, 2, 0, 0, 1, 1, 'fake_guid')",
                NO_PARAMS,
            )
            .expect_err("should fail");
        assert_eq!(e.to_string(), "CHECK constraint failed: moz_bookmarks");
    }

    fn select_simple_int(conn: &PlacesDb, stmt: &str) -> u32 {
        let count: Result<Option<u32>> =
            conn.try_query_row(stmt, &[], |row| Ok(row.get_checked::<_, u32>(0)?), false);
        count.unwrap().unwrap()
    }

    fn get_foreign_count(conn: &PlacesDb, guid: &SyncGuid) -> u32 {
        let count: Result<Option<u32>> = conn.try_query_row(
            "SELECT foreign_count from moz_places
                     WHERE guid = :guid",
            &[(":guid", guid)],
            |row| Ok(row.get_checked::<_, u32>(0)?),
            true,
        );
        count.unwrap().unwrap()
    }

    #[test]
    fn test_bookmark_foreign_count_triggers() {
        // create the place.
        let conn = PlacesDb::open_in_memory(None).expect("no memory db");
        let guid1 = SyncGuid::new();
        let url1 = Url::parse("http://example.com")
            .expect("valid url")
            .into_string();
        let guid2 = SyncGuid::new();
        let url2 = Url::parse("http://example2.com")
            .expect("valid url")
            .into_string();

        conn.execute_named_cached(
            "INSERT INTO moz_places (guid, url, url_hash) VALUES (:guid, :url, hash(:url))",
            &[(":guid", &guid1), (":url", &url1)],
        )
        .expect("should work");
        let place_id1 = conn.last_insert_rowid();

        conn.execute_named_cached(
            "INSERT INTO moz_places (guid, url, url_hash) VALUES (:guid, :url, hash(:url))",
            &[(":guid", &guid2), (":url", &url2)],
        )
        .expect("should work");
        let place_id2 = conn.last_insert_rowid();

        assert_eq!(get_foreign_count(&conn, &guid1), 0);
        assert_eq!(get_foreign_count(&conn, &guid2), 0);

        // create a bookmark pointing at it.
        conn.execute_named_cached(
            "INSERT INTO moz_bookmarks
                (fk, type, parent, position, dateAdded, lastModified, guid)
            VALUES
                (:place_id, 1, 1, 0, 1, 1, 'fake_guid___')",
            &[(":place_id", &place_id1)],
        )
        .expect("should work");
        assert_eq!(get_foreign_count(&conn, &guid1), 1);
        assert_eq!(get_foreign_count(&conn, &guid2), 0);

        // change the bookmark to point at a different place.
        conn.execute_named_cached(
            "UPDATE moz_bookmarks SET fk = :new_place WHERE guid = 'fake_guid___';",
            &[(":new_place", &place_id2)],
        )
        .expect("should work");
        assert_eq!(get_foreign_count(&conn, &guid1), 0);
        assert_eq!(get_foreign_count(&conn, &guid2), 1);

        conn.execute(
            "DELETE FROM moz_bookmarks WHERE guid = 'fake_guid___';",
            NO_PARAMS,
        )
        .expect("should work");
        assert_eq!(get_foreign_count(&conn, &guid1), 0);
        assert_eq!(get_foreign_count(&conn, &guid2), 0);
    }

    #[test]
    fn test_bookmark_delete_restrict() {
        let conn = PlacesDb::open_in_memory(None).expect("no memory db");
        conn.execute_all(&[
            "INSERT INTO moz_places
                (guid, url, url_hash)
             VALUES
                ('place_guid__', 'http://example.com/', hash('http://example.com/'))",
            "INSERT INTO moz_bookmarks
                (type, parent, position, dateAdded, lastModified, guid, fk)
            VALUES
                (1, 1, 0, 1, 1, 'fake_guid___', last_insert_rowid())",
        ])
        .expect("should be able to do the inserts");

        // Should be impossible to delete the place.
        conn.execute(
            "DELETE FROM moz_places WHERE guid = 'place_guid__';",
            NO_PARAMS,
        )
        .expect_err("should fail");

        // delete the bookmark.
        conn.execute(
            "DELETE FROM moz_bookmarks WHERE guid = 'fake_guid___';",
            NO_PARAMS,
        )
        .expect("should be able to delete the bookmark");

        // now we should be able to delete the place.
        conn.execute(
            "DELETE FROM moz_places WHERE guid = 'place_guid__';",
            NO_PARAMS,
        )
        .expect("should now be able to delete the place");
    }

    #[test]
    fn test_bookmark_auto_deletes() {
        let conn = PlacesDb::open_in_memory(None).expect("no memory db");

        conn.execute_all(&[
            // A folder to hold a bookmark.
            "INSERT INTO moz_bookmarks
                (type, parent, position, dateAdded, lastModified, guid)
            VALUES
                (3, 1, 0, 1, 1, 'folder_guid_')",
            // A place for the bookmark.
            "INSERT INTO moz_places
                (guid, url, url_hash)
            VALUES ('place_guid__', 'http://example.com/', hash('http://example.com/'))",
            // The bookmark.
            "INSERT INTO moz_bookmarks
                (fk, type, parent, position, dateAdded, lastModified, guid)
            VALUES
                --fk,                  type
                (last_insert_rowid(), 1,
                -- parent
                 (SELECT id FROM moz_bookmarks WHERE guid = 'folder_guid_'),
                -- positon, dateAdded, lastModified, guid
                   0,       1,         1,           'bookmarkguid')",
        ])
        .expect("inserts should work");

        // Delete the folder - the bookmark should cascade delete.
        conn.execute(
            "DELETE FROM moz_bookmarks WHERE guid = 'folder_guid_';",
            NO_PARAMS,
        )
        .expect("should work");

        // folder should be gone.
        assert_eq!(
            select_simple_int(
                &conn,
                "SELECT count(*) FROM moz_bookmarks WHERE guid = 'folder_guid_'"
            ),
            0
        );
        // bookmark should be gone.
        assert_eq!(
            select_simple_int(
                &conn,
                "SELECT count(*) FROM moz_bookmarks WHERE guid = 'bookmarkguid';"
            ),
            0
        );

        // Place should remain.
        assert_eq!(
            select_simple_int(
                &conn,
                "SELECT COUNT(*) from moz_places WHERE guid = 'place_guid__';"
            ),
            1
        );
    }

    #[test]
    fn test_bookmark_tombstone_auto_created() {
        let conn = PlacesDb::open_in_memory(None).expect("no memory db");
        conn.execute(
            &format!(
                "INSERT INTO moz_bookmarks
                        (syncStatus, type, parent, position, dateAdded, lastModified, guid)
                     VALUES
                        ({}, 3, 1, 0, 1, 1, 'bookmarkguid')",
                SyncStatus::Normal as u8
            ),
            NO_PARAMS,
        )
        .expect("should insert regular bookmark folder");
        conn.execute(
            "DELETE FROM moz_bookmarks WHERE guid = 'bookmarkguid'",
            NO_PARAMS,
        )
        .expect("should delete");
        // should have a tombstone.
        assert_eq!(
            select_simple_int(&conn, "SELECT COUNT(*) from moz_bookmarks_deleted"),
            1
        );
        conn.execute("DELETE from moz_bookmarks_deleted", NO_PARAMS)
            .expect("should delete");
        conn.execute(
            &format!(
                "INSERT INTO moz_bookmarks
                        (syncStatus, type, parent, position, dateAdded, lastModified, guid)
                     VALUES
                        ({}, 3, 1, 0, 1, 1, 'bookmarkguid')",
                SyncStatus::New as u8
            ),
            NO_PARAMS,
        )
        .expect("should insert regular bookmark folder");;
        conn.execute(
            "DELETE FROM moz_bookmarks WHERE guid = 'bookmarkguid'",
            NO_PARAMS,
        )
        .expect("should delete");
        // should not have a tombstone as syncStatus is new.
        assert_eq!(
            select_simple_int(&conn, "SELECT COUNT(*) from moz_bookmarks_deleted"),
            0
        );
    }

    #[test]
    fn test_bookmark_tombstone_auto_deletes() {
        let conn = PlacesDb::open_in_memory(None).expect("no memory db");
        conn.execute(
            "INSERT into moz_bookmarks_deleted VALUES ('bookmarkguid', 1)",
            NO_PARAMS,
        )
        .expect("should insert tombstone");
        assert_eq!(
            select_simple_int(&conn, "SELECT COUNT(*) from moz_bookmarks_deleted"),
            1
        );
        // create a bookmark with the same guid.
        conn.execute(
            "INSERT INTO moz_bookmarks
                        (type, parent, position, dateAdded, lastModified, guid)
                     VALUES
                        (3, 1, 0, 1, 1, 'bookmarkguid')",
            NO_PARAMS,
        )
        .expect("should insert regular bookmark folder");;
        // tombstone should have vanished.
        assert_eq!(
            select_simple_int(&conn, "SELECT COUNT(*) from moz_bookmarks_deleted"),
            0
        );
    }

    #[test]
    fn test_bookmark_tombstone_auto_deletes_on_update() {
        let conn = PlacesDb::open_in_memory(None).expect("no memory db");

        // check updates do the right thing.
        conn.execute(
            "INSERT into moz_bookmarks_deleted VALUES ('bookmarkguid', 1)",
            NO_PARAMS,
        )
        .expect("should insert tombstone");

        // create a bookmark with a different guid.
        conn.execute(
            "INSERT INTO moz_bookmarks
                        (type, parent, position, dateAdded, lastModified, guid)
                     VALUES
                        (3, 1, 0, 1, 1, 'fake_guid___')",
            NO_PARAMS,
        )
        .expect("should insert regular bookmark folder");;
        // tombstone should remain.
        assert_eq!(
            select_simple_int(&conn, "SELECT COUNT(*) from moz_bookmarks_deleted"),
            1
        );
        // update guid - should fail as we have a trigger with RAISEs.
        conn.execute(
            "UPDATE moz_bookmarks SET guid = 'bookmarkguid'
             WHERE guid = 'fake_guid___'",
            NO_PARAMS,
        )
        .expect_err("changing the guid should fail");
    }
}<|MERGE_RESOLUTION|>--- conflicted
+++ resolved
@@ -83,20 +83,13 @@
             )
         }
     }
-<<<<<<< HEAD
     // We only want temp tables and triggers on ReadWrite connections.
     // (Note that later we expect some triggers specific to sync)
     if db.conn_type == ConnectionType::ReadWrite {
         log::debug!("Creating temp tables and triggers");
-        db.execute_batch(CREATE_TRIGGERS_SQL)?;
-    }
-=======
-    // Note that later we will not create these on the connection used for
-    // sync, nor on read-only connections.
-    log::debug!("Creating temp tables and triggers");
-    db.execute_batch(CREATE_TEMP_TABLES_SQL)?;
-    db.execute_batch(&CREATE_TRIGGERS_SQL)?;
->>>>>>> 8b46ce3c
+        db.execute_batch(CREATE_TEMP_TABLES_SQL)?;
+        db.execute_batch(&CREATE_TRIGGERS_SQL)?;
+    }
     Ok(())
 }
 
