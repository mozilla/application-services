/* This Source Code Form is subject to the terms of the Mozilla Public
 * License, v. 2.0. If a copy of the MPL was not distributed with this
 * file, You can obtain one at http://mozilla.org/MPL/2.0/. */

package org.mozilla.places

import com.sun.jna.Native
import com.sun.jna.Pointer
import com.sun.jna.StringArray
import org.json.JSONArray
import org.json.JSONException
import org.json.JSONObject
import java.io.File
import java.nio.ByteBuffer
import java.nio.ByteOrder
import java.util.concurrent.atomic.AtomicLong
import java.util.concurrent.atomic.AtomicReference

/**
 * An implementation of a [PlacesApi] backed by a Rust Places library.
 *
 * @param path an absolute path to a file that will be used for the internal database.
 * @param encryption_key an optional key used for encrypting/decrypting data stored in the internal
 *  database. If omitted, data will be stored in plaintext.
 */
class PlacesApi(path: String, encryption_key: String? = null) : PlacesApiInterface, AutoCloseable {
    private var handle: AtomicLong = AtomicLong(0)

    init {
        handle.set(rustCall { error ->
            LibPlacesFFI.INSTANCE.places_api_new(path, encryption_key, error)
        })
    }

    companion object {
        // These numbers come from `places::db::ConnectionType`
        private const val READ_ONLY: Int = 1
        private const val READ_WRITE: Int = 2
    }

    override fun open_reader(): ReadablePlacesConnection {
        val conn_handle = rustCall { error ->
            LibPlacesFFI.INSTANCE.places_connection_new(handle.get(), READ_ONLY, error)
        }
        return ReadablePlacesConnection(conn_handle);
    }

    override fun open_writer(): WritablePlacesConnection {
        val conn_handle = rustCall { error ->
            LibPlacesFFI.INSTANCE.places_connection_new(handle.get(), READ_WRITE, error)
        }
        return WritablePlacesConnection(conn_handle);
    }

    @Synchronized
    override fun close() {
        val handle = this.handle.getAndSet(0L)
        if (handle != 0L) {
            rustCall { error ->
                LibPlacesFFI.INSTANCE.places_api_destroy(handle, error)
            }
        }
    }

    override fun sync(syncInfo: SyncAuthInfo) {
        rustCall { error ->
            LibPlacesFFI.INSTANCE.sync15_history_sync(
                    this.handle.get(),
                    syncInfo.kid,
                    syncInfo.fxaAccessToken,
                    syncInfo.syncKey,
                    syncInfo.tokenserverURL,
                    error
            )
        }
    }

    // It's a pity this is duplicated. Can we make it a function?
    private inline fun <U> rustCall(callback: (RustError.ByReference) -> U): U {
        synchronized(this) {
            val e = RustError.ByReference()
            val ret: U = callback(e)
            if (e.isFailure()) {
                throw e.intoException()
            } else {
                return ret
            }
        }
    }
}

// Is it possible/advisable to take a PlacesApi reference here, so that we
// could call close_connection() on the API?
open class PlacesConnection internal constructor(conn_handle: Long) : PlacesConnectionInterface, AutoCloseable {
    protected var handle: AtomicLong = AtomicLong(0)
    protected var interruptHandle: InterruptHandle

    init {
        handle.set(conn_handle)
        try {
            interruptHandle = InterruptHandle(rustCall { err ->
                LibPlacesFFI.INSTANCE.places_new_interrupt_handle(conn_handle, err)
            }!!)
        } catch (e: Throwable) {
            rustCall { error ->
                LibPlacesFFI.INSTANCE.places_connection_destroy(this.handle.getAndSet(0), error)
            }
            throw e
        }
    }

    @Synchronized
    override fun close() {
        val handle = this.handle.getAndSet(0L)
        if (handle != 0L) {
            rustCall { error ->
                LibPlacesFFI.INSTANCE.places_connection_destroy(handle, error)
            }
        }
        interruptHandle.close()
    }

    override fun interrupt() {
        this.interruptHandle.interrupt()
    }

    protected inline fun <U> rustCall(callback: (RustError.ByReference) -> U): U {
        synchronized(this) {
            val e = RustError.ByReference()
            val ret: U = callback(e)
            if (e.isFailure()) {
                throw e.intoException()
            } else {
                return ret
            }
        }
    }

    internal inline fun rustCallForString(callback: (RustError.ByReference) -> Pointer?): String {
        val cstring = rustCall(callback)
                ?: throw RuntimeException("Bug: Don't use this function when you can return" +
                        " null on success.")
        try {
            return cstring.getString(0, "utf8")
        } finally {
            LibPlacesFFI.INSTANCE.places_destroy_string(cstring)
        }
    }
}

/**
 * An implementation of a [ReadablePlacesConnection], used for read-only
 * access to places APIs.
 */
open class ReadablePlacesConnection internal constructor(conn_handle: Long): PlacesConnection(conn_handle), ReadablePlacesConnectionInterface {

    override fun queryAutocomplete(query: String, limit: Int): List<SearchResult> {
        val json = rustCallForString { error ->
            LibPlacesFFI.INSTANCE.places_query_autocomplete(this.handle.get(), query, limit, error)
        }
        return SearchResult.fromJSONArray(json)
    }

    override fun matchUrl(query: String): String? {
        // Can't use rustCallForString if we return null on success. Possibly worth splitting
        // into a rustCallForOptString or something, but I'll wait until we need it again.
        val urlPtr = rustCall { error ->
            LibPlacesFFI.INSTANCE.places_match_url(this.handle.get(), query, error)
        }
        try {
            return urlPtr?.getString(0, "utf-8")
        } finally {
            urlPtr?.let { LibPlacesFFI.INSTANCE.places_destroy_string(it) }
        }
    }

    override fun getVisited(urls: List<String>): List<Boolean> {
        // Note urlStrings has a potential footgun in that StringArray has a `size()` method
        // which returns the size *in bytes*. Hence us using urls.size (which is an element count)
        // for the actual number of urls!
        val urlStrings = StringArray(urls.toTypedArray(), "utf8")
        val byteBuffer = ByteBuffer.allocateDirect(urls.size)
        byteBuffer.order(ByteOrder.nativeOrder())
        rustCall { error ->
            val bufferPtr = Native.getDirectBufferPointer(byteBuffer)
            LibPlacesFFI.INSTANCE.places_get_visited(
                    this.handle.get(),
                    urlStrings, urls.size,
                    bufferPtr, urls.size,
                    error
            )
        }
        val result = ArrayList<Boolean>(urls.size)
        for (index in 0 until urls.size) {
            val wasVisited = byteBuffer.get(index)
            if (wasVisited != 0.toByte() && wasVisited != 1.toByte()) {
                throw java.lang.RuntimeException(
                        "Places bug! Memory corruption possible! Report me!")
            }
            result.add(wasVisited == 1.toByte())
        }
        return result
    }

    override fun getVisitedUrlsInRange(start: Long, end: Long, includeRemote: Boolean): List<String> {
        val urlsJson = rustCallForString { error ->
            val incRemoteArg: Byte = if (includeRemote) { 1 } else { 0 }
            LibPlacesFFI.INSTANCE.places_get_visited_urls_in_range(
                    this.handle.get(), start, end, incRemoteArg, error)
        }
        val arr = JSONArray(urlsJson)
        val result = mutableListOf<String>();
        for (idx in 0 until arr.length()) {
            result.add(arr.getString(idx))
        }
        return result
    }

    override fun getVisitInfos(start: Long, end: Long): List<VisitInfo> {
        val infoBuffer = rustCall { error ->
            LibPlacesFFI.INSTANCE.places_get_visit_infos(
                    this.handle.get(), start, end, error)
        }
        try {
            val infos = MsgTypes.HistoryVisitInfos.parseFrom(infoBuffer.asCodedInputStream()!!)
            return VisitInfo.fromMessage(infos)
        } finally {
            LibPlacesFFI.INSTANCE.places_destroy_bytebuffer(infoBuffer)
        }
    }
}

/**
 * An implementation of a [WritablePlacesConnection], use for read or write
 * access to the Places APIs.
 */
class WritablePlacesConnection internal constructor(conn_handle: Long) : ReadablePlacesConnection(conn_handle), WritablePlacesConnectionInterface {
    override fun noteObservation(data: VisitObservation) {
        val json = data.toJSON().toString()
        rustCall { error ->
            LibPlacesFFI.INSTANCE.places_note_observation(this.handle.get(), json, error)
        }
    }

    override fun deletePlace(url: String) {
        rustCall { error ->
            LibPlacesFFI.INSTANCE.places_delete_place(
                    this.handle.get(), url, error)
        }
    }

    override fun deleteVisit(url: String, visitTimestamp: Long) {
        rustCall { error ->
            LibPlacesFFI.INSTANCE.places_delete_visit(
                    this.handle.get(), url, visitTimestamp, error)
        }
    }

    override fun deleteVisitsSince(since: Long) {
        deleteVisitsBetween(since, Long.MAX_VALUE)
    }

    override fun deleteVisitsBetween(startTime: Long, endTime: Long) {
        rustCall { error ->
            LibPlacesFFI.INSTANCE.places_delete_visits_between(
                    this.handle.get(), startTime, endTime, error)
        }
    }

    override fun wipeLocal() {
        rustCall { error ->
            LibPlacesFFI.INSTANCE.places_wipe_local(this.handle.get(), error)
        }
    }

    override fun runMaintenance() {
        rustCall { error ->
            LibPlacesFFI.INSTANCE.places_run_maintenance(this.handle.get(), error)
        }
    }

    override fun pruneDestructively() {
        rustCall { error ->
            LibPlacesFFI.INSTANCE.places_prune_destructively(this.handle.get(), error)
        }
    }
<<<<<<< HEAD
=======

    override fun deleteEverything() {
        rustCall { error ->
            LibPlacesFFI.INSTANCE.places_delete_everything(this.handle.get(), error)
        }
    }

    override fun sync(syncInfo: SyncAuthInfo) {
        rustCall { error ->
            LibPlacesFFI.INSTANCE.sync15_history_sync(
                    this.handle.get(),
                    syncInfo.kid,
                    syncInfo.fxaAccessToken,
                    syncInfo.syncKey,
                    syncInfo.tokenserverURL,
                    error
            )
        }
    }

    override fun interrupt() {
        this.interruptHandle.interrupt()
    }

    private inline fun <U> rustCall(callback: (RustError.ByReference) -> U): U {
        synchronized(this) {
            val e = RustError.ByReference()
            val ret: U = callback(e)
            if (e.isFailure()) {
                throw e.intoException()
            } else {
                return ret
            }
        }
    }

    private inline fun rustCallForString(callback: (RustError.ByReference) -> Pointer?): String {
        val cstring = rustCall(callback)
                ?: throw RuntimeException("Bug: Don't use this function when you can return" +
                        " null on success.")
        try {
            return cstring.getString(0, "utf8")
        } finally {
            LibPlacesFFI.INSTANCE.places_destroy_string(cstring)
        }
    }
>>>>>>> 8b46ce3c
}

/**
 * A class for providing the auth-related information needed to sync.
 * Note that this has the same shape as `SyncUnlockInfo` from logins - we
 * probably want a way of sharing these.
 */
class SyncAuthInfo (
    val kid: String,
    val fxaAccessToken: String,
    val syncKey: String,
    val tokenserverURL: String
)

/**
 * An API for interacting with Places. This is the top-level entry-point, and
 * exposes functions which return lower-level objects with the core
 * functionality.
 */
interface PlacesApiInterface {
    fun open_reader(): ReadablePlacesConnectionInterface

    fun open_writer(): WritablePlacesConnectionInterface

    /**
     * Syncs the places stores.
     *
     * Note that this function blocks until the sync is complete, which may
     * take some time due to the network etc. Because only 1 thread can be
     * using a PlacesAPI at a time, it is recommended, but not enforced, that
     * you have all connections you intend using open before calling this.
     */
    fun sync(syncInfo: SyncAuthInfo)
}

interface PlacesConnectionInterface {
    /**
     * Interrupt ongoing operations running on a separate thread.
     */
    fun interrupt()
}

interface ReadablePlacesConnectionInterface {
    /**
     * A way to search the internal database tailored for autocompletion purposes.
     *
     * @param query a string to match results against.
     * @param limit a maximum number of results to retrieve.
     * @return a list of [SearchResult] matching the [query], in arbitrary order.
     */
    fun queryAutocomplete(query: String, limit: Int): List<SearchResult>

    /**
     * See if a url that's sufficiently close to `search` exists in
     * the database.
     *
     * @param query the search string
     * @return If no url exists, returns null. If one exists, it returns the next
     *         portion of it that definitely matches (where portion is defined
     *         something like 'complete origin or path segment')
     */
    fun matchUrl(query: String): String?

    /**
     * Maps a list of page URLs to a list of booleans indicating if each URL was visited.
     * @param urls a list of page URLs about which "visited" information is being requested.
     * @return a list of booleans indicating visited status of each
     * corresponding page URI from [urls].
     */
    fun getVisited(urls: List<String>): List<Boolean>

    /**
     * Returns a list of visited URLs for a given time range.
     *
     * @param start beginning of the range, unix timestamp in milliseconds.
     * @param end end of the range, unix timestamp in milliseconds.
     * @param includeRemote boolean flag indicating whether or not to include remote visits. A visit
     *  is (roughly) considered remote if it didn't originate on the current device.
     */
    fun getVisitedUrlsInRange(start: Long, end: Long = Long.MAX_VALUE, includeRemote: Boolean = true): List<String>

    /**
     * Get detailed information about all visits that occurred in the
     * given time range.
     *
     * @param start The (inclusive) start time to bound the query.
     * @param end The (inclusive) end time to bound the query.
     */
    fun getVisitInfos(start: Long, end: Long = Long.MAX_VALUE): List<VisitInfo>
}

interface WritablePlacesConnectionInterface {
    /**
     * Record a visit to a URL, or update meta information about page URL. See [VisitObservation].
     */
    fun noteObservation(data: VisitObservation)


    /**
     * Deletes all history visits, without recording tombstones.
     *
     * That is, these deletions will not be synced. Any changes which were
     * pending upload on the next sync are discarded and will be lost.
     */
    fun wipeLocal()

    /**
     * Run periodic database maintenance. This might include, but is not limited
     * to:
     *
     * - `VACUUM`ing.
     * - Requesting that the indices in our tables be optimized.
     * - Expiring irrelevant history visits.
     * - Periodic repair or deletion of corrupted records.
     * - etc.
     *
     * It should be called at least once a day, but this is merely a
     * recommendation and nothing too dire should happen if it is not
     * called.
     */
    fun runMaintenance()

    /**
     * Aggressively prune history visits. These deletions are not intended
     * to be synced, however due to the way history sync works, this can
     * still cause data loss.
     *
     * As a result, this should only be called if a low disk space
     * notification is received from the OS, and things like the network
     * cache have already been cleared.
     */
    fun pruneDestructively()

    /**
<<<<<<< HEAD
=======
     * Delete everything locally.
     *
     * This will not delete visits from remote devices, however it will
     * prevent them from trickling in over time when future syncs occur.
     *
     * The difference between this and wipeLocal is that wipeLocal does
     * not prevent the deleted visits from returning. For wipeLocal,
     * the visits will return on the next full sync (which may be
     * arbitrarially far in the future), wheras items which were
     * deleted by deleteEverything (or potentially could have been)
     * should not return.
     */
    fun deleteEverything()

    /**
     * Returns a list of visited URLs for a given time range.
     *
     * @param start beginning of the range, unix timestamp in milliseconds.
     * @param end end of the range, unix timestamp in milliseconds.
     * @param includeRemote boolean flag indicating whether or not to include remote visits. A visit
     *  is (roughly) considered remote if it didn't originate on the current device.
     */
    fun getVisitedUrlsInRange(start: Long, end: Long = Long.MAX_VALUE, includeRemote: Boolean = true): List<String>

    /**
>>>>>>> 8b46ce3c
     * Deletes all information about the given URL. If the place has previously
     * been synced, a tombstone will be written to the sync server, meaning
     * the place should be deleted on all synced devices.
     *
     * The exception to this is if the place is duplicated on the sync server
     * (duplicate server-side places are a form of corruption), in which case
     * only the place whose GUID corresponds to the local GUID will be
     * deleted. This is (hopefully) rare, and sadly there is not much we can
     * do about it. It indicates a client-side bug that occurred at some
     * point in the past.
     *
     * @param url the url to be removed.
     */
    fun deletePlace(url: String)

    /**
     * Deletes all visits which occurred since the specified time. If the
     * deletion removes the last visit for a place, the place itself will also
     * be removed (and if the place has been synced, the deletion of the
     * place will also be synced)
     *
     * @param start time for the deletion, unix timestamp in milliseconds.
     */
    fun deleteVisitsSince(since: Long)

    /**
     * Equivalent to deleteVisitsSince, but takes an `endTime` as well.
     *
     * Timestamps are in milliseconds since the unix epoch.
     *
     * See documentation for deleteVisitsSince for caveats.
     *
     * @param startTime Inclusive beginning of the time range to delete.
     * @param endTime Inclusive end of the time range to delete.
     */
    fun deleteVisitsBetween(startTime: Long, endTime: Long)

    /**
     * Delete the single visit that occurred at the provided timestamp.
     *
     * Note that this will not delete the visit on another device, unless this is the last
     * remaining visit of that URL that this device is aware of.
     *
     * However, it should prevent this visit from being inserted again.
     *
     * @param url The URL of the place to delete.
     * @param visitTimestamp The timestamp of the visit to delete, in MS since the unix epoch
     */
    fun deleteVisit(url: String, visitTimestamp: Long)
}

class InterruptHandle internal constructor(raw: RawPlacesInterruptHandle): AutoCloseable {
    // We synchronize all accesses, so this probably doesn't need AtomicReference.
    private val handle: AtomicReference<RawPlacesInterruptHandle?> = AtomicReference(raw)

    @Synchronized
    override fun close() {
        val toFree = handle.getAndSet(null)
        if (toFree != null) {
            LibPlacesFFI.INSTANCE.places_interrupt_handle_destroy(toFree)
        }
    }

    @Synchronized
    fun interrupt() {
        handle.get()?.let {
            val e = RustError.ByReference()
            LibPlacesFFI.INSTANCE.places_interrupt(it, e)
            if (e.isFailure()) {
                throw e.intoException()
            }
        }
    }
}


open class PlacesException(msg: String): Exception(msg)
open class InternalPanic(msg: String): PlacesException(msg)
open class UrlParseFailed(msg: String): PlacesException(msg)
open class InvalidPlaceInfo(msg: String): PlacesException(msg)
open class PlacesConnectionBusy(msg: String): PlacesException(msg)
open class OperationInterrupted(msg: String): PlacesException(msg)

@SuppressWarnings("MagicNumber")
enum class VisitType(val type: Int) {
    /** This isn't a visit, but a request to update meta data about a page */
    UPDATE_PLACE(-1),
    /** This transition type means the user followed a link. */
    LINK(1),
    /** This transition type means that the user typed the page's URL in the
     *  URL bar or selected it from UI (URL bar autocomplete results, etc).
     */
    TYPED(2),
    // TODO: rest of docs
    BOOKMARK(3),
    EMBED(4),
    REDIRECT_PERMANENT(5),
    REDIRECT_TEMPORARY(6),
    DOWNLOAD(7),
    FRAMED_LINK(8),
    RELOAD(9)
}

private val intToVisitType: Map<Int, VisitType> = VisitType.values().associateBy(VisitType::type)

/**
 * Encapsulates either information about a visit to a page, or meta information about the page,
 * or both. Use [VisitType.UPDATE_PLACE] to differentiate an update from a visit.
 */
data class VisitObservation(
    val url: String,
    val visitType: VisitType,
    val title: String? = null,
    val isError: Boolean? = null,
    val isRedirectSource: Boolean? = null,
    val isPermanentRedirectSource: Boolean? = null,
    /** Milliseconds */
    val at: Long? = null,
    val referrer: String? = null,
    val isRemote: Boolean? = null
) {
    fun toJSON(): JSONObject {
        val o = JSONObject()
        o.put("url", this.url)
        // Absence of visit_type indicates that this is an update.
        if (this.visitType != VisitType.UPDATE_PLACE) {
            o.put("visit_type", this.visitType.type)
        }
        this.title?.let { o.put("title", it) }
        this.isError?.let { o.put("is_error", it) }
        this.isRedirectSource?.let { o.put("is_redirect_source", it) }
        this.isPermanentRedirectSource?.let { o.put("is_permanent_redirect_source", it) }
        this.at?.let { o.put("at", it) }
        this.referrer?.let { o.put("referrer", it) }
        this.isRemote?.let { o.put("is_remote", it) }
        return o
    }
}

private fun stringOrNull(jsonObject: JSONObject, key: String): String? {
    return try {
        jsonObject.getString(key)
    } catch (e: JSONException) {
        null
    }

}
data class SearchResult(
    val searchString: String,
    val url: String,
    val title: String,
    val frecency: Long,
    val iconUrl: String? = null
    // Skipping `reasons` for now...
) {
    companion object {
        fun fromJSON(jsonObject: JSONObject): SearchResult {
            return SearchResult(
                searchString = jsonObject.getString("search_string"),
                url = jsonObject.getString("url"),
                title = jsonObject.getString("title"),
                frecency = jsonObject.getLong("frecency"),
                iconUrl = stringOrNull(jsonObject, "icon_url")
            )
        }

        fun fromJSONArray(jsonArrayText: String): List<SearchResult> {
            val result: MutableList<SearchResult> = mutableListOf()
            val array = JSONArray(jsonArrayText)
            for (index in 0 until array.length()) {
                result.add(fromJSON(array.getJSONObject(index)))
            }
            return result
        }
    }
}

/**
 * Information about a history visit. Returned by `PlacesAPI.getVisitInfos`.
 */
data class VisitInfo(
        /**
         * The URL of the page that was visited.
         */
        val url: String,

        /**
         * The title of the page that was visited, if known.
         */
        val title: String?,

        /**
         * The time the page was visited in integer milliseconds since the unix epoch.
         */
        val visitTime: Long,

        /**
         * What the transition type of the visit is.
         */
        val visitType: VisitType
) {
    companion object {
        internal fun fromMessage(msg: MsgTypes.HistoryVisitInfos): List<VisitInfo> {
            return msg.infosList.map {
                VisitInfo(url = it.url,
                          title = it.title,
                          visitTime = it.timestamp,
                          visitType = intToVisitType[it.visitType]!!)
            }
        }
    }
}<|MERGE_RESOLUTION|>--- conflicted
+++ resolved
@@ -284,8 +284,6 @@
             LibPlacesFFI.INSTANCE.places_prune_destructively(this.handle.get(), error)
         }
     }
-<<<<<<< HEAD
-=======
 
     override fun deleteEverything() {
         rustCall { error ->
@@ -293,46 +291,6 @@
         }
     }
 
-    override fun sync(syncInfo: SyncAuthInfo) {
-        rustCall { error ->
-            LibPlacesFFI.INSTANCE.sync15_history_sync(
-                    this.handle.get(),
-                    syncInfo.kid,
-                    syncInfo.fxaAccessToken,
-                    syncInfo.syncKey,
-                    syncInfo.tokenserverURL,
-                    error
-            )
-        }
-    }
-
-    override fun interrupt() {
-        this.interruptHandle.interrupt()
-    }
-
-    private inline fun <U> rustCall(callback: (RustError.ByReference) -> U): U {
-        synchronized(this) {
-            val e = RustError.ByReference()
-            val ret: U = callback(e)
-            if (e.isFailure()) {
-                throw e.intoException()
-            } else {
-                return ret
-            }
-        }
-    }
-
-    private inline fun rustCallForString(callback: (RustError.ByReference) -> Pointer?): String {
-        val cstring = rustCall(callback)
-                ?: throw RuntimeException("Bug: Don't use this function when you can return" +
-                        " null on success.")
-        try {
-            return cstring.getString(0, "utf8")
-        } finally {
-            LibPlacesFFI.INSTANCE.places_destroy_string(cstring)
-        }
-    }
->>>>>>> 8b46ce3c
 }
 
 /**
@@ -467,8 +425,6 @@
     fun pruneDestructively()
 
     /**
-<<<<<<< HEAD
-=======
      * Delete everything locally.
      *
      * This will not delete visits from remote devices, however it will
@@ -494,7 +450,6 @@
     fun getVisitedUrlsInRange(start: Long, end: Long = Long.MAX_VALUE, includeRemote: Boolean = true): List<String>
 
     /**
->>>>>>> 8b46ce3c
      * Deletes all information about the given URL. If the place has previously
      * been synced, a tombstone will be written to the sync server, meaning
      * the place should be deleted on all synced devices.
