--- conflicted
+++ resolved
@@ -358,7 +358,6 @@
 }
 
 #[test]
-<<<<<<< HEAD
 fn test_positions() -> Result<()> {
     use places::api::places_api::ConnectionType;
     use places::storage::bookmarks::public_node::fetch_bookmark;
@@ -435,8 +434,9 @@
     assert_eq!(children[1].position, 1);
     assert_eq!(children[2].guid, bm1);
     assert_eq!(children[2].position, 2);
-
-=======
+    Ok(())
+}
+
 fn test_empty_db() -> Result<()> {
     // Test we don't break if there's an empty DB (ie, not even the roots)
     let tmpdir = tempdir().unwrap();
@@ -453,6 +453,5 @@
     assert_eq!(metrics.num_succeeded, 5);
     assert_eq!(metrics.num_failed, 0);
     assert!(metrics.total_duration > 0);
->>>>>>> b72327ac
     Ok(())
 }