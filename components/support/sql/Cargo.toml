--- conflicted
+++ resolved
@@ -12,13 +12,9 @@
 
 [dependencies]
 log = "0.4"
-<<<<<<< HEAD
-lazy_static = "1.1.0"
+lazy_static = "1.3.0"
 interrupt = { path = "../interrupt" }
 ffi-support = { path = "../ffi" }
-=======
-lazy_static = "1.3.0"
->>>>>>> 622b0ddb
 
 [dependencies.rusqlite]
 version = "0.17.0"
