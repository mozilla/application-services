/* This Source Code Form is subject to the terms of the Mozilla Public
 * License, v. 2.0. If a copy of the MPL was not distributed with this
 * file, You can obtain one at http://mozilla.org/MPL/2.0/. */

use std::ops::Deref;
use rusqlite::{
    self,
    types::{ToSql, FromSql},
    Connection,
    Transaction,
    TransactionBehavior,
    Savepoint,
    Row,
    Result as SqlResult,
};

use maybe_cached::MaybeCached;

/// This trait exists so that we can use these helpers on `rusqlite::{Transaction, Connection}`.
/// Note that you must import ConnExt in order to call these methods on anything.
pub trait ConnExt {

    /// The method you need to implement to opt in to all of this.
    fn conn(&self) -> &Connection;

    /// Get a cached or uncached statement based on a flag.
    fn prepare_maybe_cached<'conn>(&'conn self, sql: &str, cache: bool) -> SqlResult<MaybeCached<'conn>> {
        MaybeCached::prepare(self.conn(), sql, cache)
    }

    /// Execute all the provided statements.
    fn execute_all(&self, stmts: &[&str]) -> SqlResult<()> {
        let conn = self.conn();
        for sql in stmts {
            conn.execute(sql, &[])?;
        }
        Ok(())
    }

    /// Equivalent to `Connection::execute_named` but caches the statement so that subsequent
    /// calls to `execute_cached` will have imprroved performance.
    fn execute_cached(&self, sql: &str, params: &[&dyn ToSql]) -> SqlResult<usize> {
        let mut stmt = self.conn().prepare_cached(sql)?;
        stmt.execute(params)
    }

    /// Equivalent to `Connection::execute_named` but caches the statement so that subsequent
    /// calls to `execute_named_cached` will have imprroved performance.
    fn execute_named_cached(&self, sql: &str, params: &[(&str, &dyn ToSql)]) -> SqlResult<usize> {
        let mut stmt = self.conn().prepare_cached(sql)?;
        stmt.execute_named(params)
    }

    /// Execute a query that returns a single result column, and return that result.
    fn query_one<T: FromSql>(&self, sql: &str) -> SqlResult<T> {
        let res: T = self.conn().query_row_and_then(sql, &[], |row| row.get_checked(0))?;
        Ok(res)
    }

    /// Equivalent to `rusqlite::Connection::query_row_and_then` but allows use
    /// of named parameters, and allows passing a flag to indicate that it's cached.
    fn query_row_and_then_named<T, E, F>(
        &self,
        sql: &str,
        params: &[(&str, &dyn ToSql)],
        mapper: F,
        cache: bool,
    ) -> Result<T, E>
    where
        Self: Sized,
        E: From<rusqlite::Error>,
        F: FnOnce(&Row) -> Result<T, E>,
    {
        Ok(self.try_query_row(sql, params, mapper, cache)?
            .ok_or(rusqlite::Error::QueryReturnedNoRows)?)
    }

    // This should probably have a longer name...
    /// Like `query_row_and_then_named` but returns None instead of erroring if no such row exists.
    fn try_query_row<T, E, F>(
        &self,
        sql: &str,
        params: &[(&str, &dyn ToSql)],
        mapper: F,
        cache: bool,
    ) -> Result<Option<T>, E>
    where
        Self: Sized,
        E: From<rusqlite::Error>,
        F: FnOnce(&Row) -> Result<T, E>,
    {
        let conn = self.conn();
        let mut stmt = MaybeCached::prepare(conn, sql, cache)?;
        let mut rows = stmt.query_named(params)?;
        Ok(match rows.next() {
            None => None,
            Some(row_res) => {
                let row = row_res?;
                Some(mapper(&row)?)
            }
        })
    }

    fn unchecked_transaction(&self) -> SqlResult<UncheckedTransaction> {
        UncheckedTransaction::new(self.conn(), TransactionBehavior::Deferred)
    }
}

impl ConnExt for Connection {
    #[inline]
    fn conn(&self) -> &Connection {
        self
    }
}

impl<'conn> ConnExt for Transaction<'conn> {
    #[inline]
    fn conn(&self) -> &Connection {
        &*self
    }
}

impl<'conn> ConnExt for Savepoint<'conn> {
    #[inline]
    fn conn(&self) -> &Connection {
        &*self
    }
}

<<<<<<< HEAD
// rusqlite, in an attempt to save us from ourselves, needs a mutable ref to
// a connection to start a transaction. That is a bit of a PITA in some cases,
// so we offer this as an alternative - but the responsibility of ensuring
// there are no concurrent transactions is on our head.
=======
/// rusqlite, in an attempt to save us from ourselves, needs a mutable ref to
/// a connection to start a transaction. That is a bit of a PITA in some cases,
/// so we offer this as an alternative - but the responsibility of ensuring
/// there are no concurrent transactions is on our head.
///
/// This is very similar to the rusqlite `Transaction` - it doesn't prevent
/// against nested transactions but does allow you to use an immutable
/// `Connection`.
>>>>>>> fcece876
pub struct UncheckedTransaction<'conn> {
    conn: &'conn Connection,
    // we could add drop_behavior etc too, but we don't need it yet - we
    // always rollback.
}

impl<'conn> UncheckedTransaction<'conn> {
<<<<<<< HEAD
=======
    /// Begin a new unchecked transaction. Cannot be nested, but this is not
    /// enforced (hence 'unchecked'); use a rusqlite `savepoint` for nested
    /// transactions.
>>>>>>> fcece876
    pub fn new(conn: &'conn Connection, behavior: TransactionBehavior) -> SqlResult<Self> {
        let query = match behavior {
            TransactionBehavior::Deferred => "BEGIN DEFERRED",
            TransactionBehavior::Immediate => "BEGIN IMMEDIATE",
            TransactionBehavior::Exclusive => "BEGIN EXCLUSIVE",
        };
        conn.execute_batch(query).map(move |_| UncheckedTransaction {
            conn,
        })
    }

<<<<<<< HEAD
=======
    /// Consumes and commits an unchecked transaction.
>>>>>>> fcece876
    pub fn commit(self) -> SqlResult<()> {
        self.conn.execute_batch("COMMIT")?;
        Ok(())
    }

<<<<<<< HEAD
=======
    /// Consumes and rolls back an unchecked transaction.
>>>>>>> fcece876
    pub fn rollback(self) -> SqlResult<()> {
        self.rollback_()
    }

    fn rollback_(&self) -> SqlResult<()> {
        self.conn.execute_batch("ROLLBACK")?;
        Ok(())
    }

    fn finish_(&self) -> SqlResult<()> {
        if self.conn.is_autocommit() {
            return Ok(());
        }
        self.rollback_()?;
        Ok(())
    }
}

impl<'conn> Deref for UncheckedTransaction<'conn> {
    type Target = Connection;

    fn deref(&self) -> &Connection {
        self.conn
    }
}

<<<<<<< HEAD
#[allow(unused_must_use)]
impl<'conn> Drop for UncheckedTransaction<'conn> {
    fn drop(&mut self) {
        self.finish_();
=======
impl<'conn> Drop for UncheckedTransaction<'conn> {
    fn drop(&mut self) {
        if let Err(e) = self.finish_() {
            warn!("Error dropping an unchecked transaction: {}", e);
        }
>>>>>>> fcece876
    }
}

impl<'conn> ConnExt for UncheckedTransaction<'conn> {
    #[inline]
    fn conn(&self) -> &Connection {
        &*self
    }
}<|MERGE_RESOLUTION|>--- conflicted
+++ resolved
@@ -127,12 +127,6 @@
     }
 }
 
-<<<<<<< HEAD
-// rusqlite, in an attempt to save us from ourselves, needs a mutable ref to
-// a connection to start a transaction. That is a bit of a PITA in some cases,
-// so we offer this as an alternative - but the responsibility of ensuring
-// there are no concurrent transactions is on our head.
-=======
 /// rusqlite, in an attempt to save us from ourselves, needs a mutable ref to
 /// a connection to start a transaction. That is a bit of a PITA in some cases,
 /// so we offer this as an alternative - but the responsibility of ensuring
@@ -141,7 +135,6 @@
 /// This is very similar to the rusqlite `Transaction` - it doesn't prevent
 /// against nested transactions but does allow you to use an immutable
 /// `Connection`.
->>>>>>> fcece876
 pub struct UncheckedTransaction<'conn> {
     conn: &'conn Connection,
     // we could add drop_behavior etc too, but we don't need it yet - we
@@ -149,12 +142,9 @@
 }
 
 impl<'conn> UncheckedTransaction<'conn> {
-<<<<<<< HEAD
-=======
     /// Begin a new unchecked transaction. Cannot be nested, but this is not
     /// enforced (hence 'unchecked'); use a rusqlite `savepoint` for nested
     /// transactions.
->>>>>>> fcece876
     pub fn new(conn: &'conn Connection, behavior: TransactionBehavior) -> SqlResult<Self> {
         let query = match behavior {
             TransactionBehavior::Deferred => "BEGIN DEFERRED",
@@ -166,19 +156,13 @@
         })
     }
 
-<<<<<<< HEAD
-=======
     /// Consumes and commits an unchecked transaction.
->>>>>>> fcece876
     pub fn commit(self) -> SqlResult<()> {
         self.conn.execute_batch("COMMIT")?;
         Ok(())
     }
 
-<<<<<<< HEAD
-=======
     /// Consumes and rolls back an unchecked transaction.
->>>>>>> fcece876
     pub fn rollback(self) -> SqlResult<()> {
         self.rollback_()
     }
@@ -205,18 +189,11 @@
     }
 }
 
-<<<<<<< HEAD
-#[allow(unused_must_use)]
-impl<'conn> Drop for UncheckedTransaction<'conn> {
-    fn drop(&mut self) {
-        self.finish_();
-=======
 impl<'conn> Drop for UncheckedTransaction<'conn> {
     fn drop(&mut self) {
         if let Err(e) = self.finish_() {
             warn!("Error dropping an unchecked transaction: {}", e);
         }
->>>>>>> fcece876
     }
 }
 
