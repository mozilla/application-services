--- conflicted
+++ resolved
@@ -17,12 +17,8 @@
 use jexl_eval::Evaluator;
 use serde_derive::*;
 use serde_json::{json, Value};
-<<<<<<< HEAD
-use std::collections::HashMap;
+use std::collections::HashSet;
 use std::str::FromStr;
-=======
-use std::collections::HashSet;
->>>>>>> 5e299075
 use uuid::Uuid;
 #[derive(Serialize, Deserialize, Debug, Clone, Default)]
 pub struct Bucket {}
@@ -43,12 +39,8 @@
     pub is_already_enrolled: bool,
     pub days_since_install: Option<i32>,
     pub days_since_update: Option<i32>,
-<<<<<<< HEAD
-    pub active_experiments: Option<HashMap<String, String>>,
+    pub active_experiments: HashSet<String>,
     pub event_store: Option<EventStore>,
-=======
-    pub active_experiments: HashSet<String>,
->>>>>>> 5e299075
 }
 
 impl From<AppContext> for TargetingAttributes {
