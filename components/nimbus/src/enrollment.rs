// This Source Code Form is subject to the terms of the Mozilla Public
// License, v. 2.0. If a copy of the MPL was not distributed with this
// file, You can obtain one at https://mozilla.org/MPL/2.0/.
<<<<<<< HEAD
use crate::{
    defaults::Defaults,
    error::{NimbusError, Result},
    evaluator::evaluate_enrollment,
    AvailableRandomizationUnits, Experiment, FeatureConfig, NimbusTargetingHelper,
=======
use crate::defaults::Defaults;
use crate::error::{NimbusError, Result};
use crate::persistence::{Database, StoreId, Writer};
use crate::{evaluator::evaluate_enrollment, persistence::Readable};
use crate::{
    AvailableRandomizationUnits, EnrolledExperiment, Experiment, FeatureConfig,
    NimbusTargetingHelper,
>>>>>>> ae847f79
};

use ::uuid::Uuid;
use serde_derive::*;
use std::{
    collections::{HashMap, HashSet},
    time::{Duration, SystemTime, UNIX_EPOCH},
};

#[cfg(feature = "stateful")]
use crate::{
    persistence::{Database, Readable, StoreId, Writer},
    EnrolledExperiment,
};

#[cfg(feature = "stateful")]
const DB_KEY_GLOBAL_USER_PARTICIPATION: &str = "user-opt-in";
#[cfg_attr(not(feature = "stateful"), allow(unused))]
const DEFAULT_GLOBAL_USER_PARTICIPATION: bool = true;
pub(crate) const PREVIOUS_ENROLLMENTS_GC_TIME: Duration = Duration::from_secs(30 * 24 * 3600);

// These are types we use internally for managing enrollments.
// ⚠️ Attention : Changes to this type should be accompanied by a new test  ⚠️
// ⚠️ in `mod test_schema_bw_compat` below, and may require a DB migration. ⚠️
#[derive(Deserialize, Serialize, Debug, Clone, Hash, Eq, PartialEq)]
pub enum EnrolledReason {
    /// A normal enrollment as per the experiment's rules.
    Qualified,
    /// Explicit opt-in.
    OptIn,
}

// These are types we use internally for managing non-enrollments.

// ⚠️ Attention : Changes to this type should be accompanied by a new test  ⚠️
// ⚠️ in `mod test_schema_bw_compat` below, and may require a DB migration. ⚠️
#[derive(Deserialize, Serialize, Debug, Clone, Hash, Eq, PartialEq)]
pub enum NotEnrolledReason {
    /// The user opted-out of experiments before we ever got enrolled to this one.
    OptOut,
    /// The evaluator bucketing did not choose us.
    NotSelected,
    /// We are not being targeted for this experiment.
    NotTargeted,
    /// The experiment enrollment is paused.
    EnrollmentsPaused,
    /// The experiment used a feature that was already under experiment.
    FeatureConflict,
}

// These are types we use internally for managing disqualifications.

// ⚠️ Attention : Changes to this type should be accompanied by a new test  ⚠️
// ⚠️ in `mod test_schema_bw_compat` below, and may require a DB migration. ⚠️
#[derive(Deserialize, Serialize, Debug, Clone, Hash, Eq, PartialEq)]
pub enum DisqualifiedReason {
    /// There was an error.
    Error,
    /// The user opted-out from this experiment or experiments in general.
    OptOut,
    /// The targeting has changed for an experiment.
    NotTargeted,
}

// Every experiment has an ExperimentEnrollment, even when we aren't enrolled.

// ⚠️ Attention : Changes to this type should be accompanied by a new test  ⚠️
// ⚠️ in `mod test_schema_bw_compat` below, and may require a DB migration. ⚠️
#[derive(Deserialize, Serialize, Debug, Clone, PartialEq, Eq)]
pub struct ExperimentEnrollment {
    pub slug: String,
    pub status: EnrollmentStatus,
}

impl ExperimentEnrollment {
    /// Evaluate an experiment enrollment for an experiment
    /// we are seeing for the first time.
    fn from_new_experiment(
        is_user_participating: bool,
        nimbus_id: &Uuid,
        available_randomization_units: &AvailableRandomizationUnits,
        experiment: &Experiment,
        targeting_helper: &NimbusTargetingHelper,
        out_enrollment_events: &mut Vec<EnrollmentChangeEvent>,
    ) -> Result<Self> {
        Ok(if !is_user_participating {
            Self {
                slug: experiment.slug.clone(),
                status: EnrollmentStatus::NotEnrolled {
                    reason: NotEnrolledReason::OptOut,
                },
            }
        } else if experiment.is_enrollment_paused {
            Self {
                slug: experiment.slug.clone(),
                status: EnrollmentStatus::NotEnrolled {
                    reason: NotEnrolledReason::EnrollmentsPaused,
                },
            }
        } else {
            let enrollment = evaluate_enrollment(
                nimbus_id,
                available_randomization_units,
                experiment,
                targeting_helper,
            )?;
            log::debug!(
                "Experiment '{}' is new - enrollment status is {:?}",
                &enrollment.slug,
                &enrollment
            );
            if matches!(enrollment.status, EnrollmentStatus::Enrolled { .. }) {
                out_enrollment_events.push(enrollment.get_change_event())
            }
            enrollment
        })
    }

    /// Force enroll ourselves in an experiment.
    #[cfg_attr(not(feature = "stateful"), allow(unused))]
    pub(crate) fn from_explicit_opt_in(
        experiment: &Experiment,
        branch_slug: &str,
        out_enrollment_events: &mut Vec<EnrollmentChangeEvent>,
    ) -> Result<Self> {
        if !experiment.has_branch(branch_slug) {
            out_enrollment_events.push(EnrollmentChangeEvent {
                experiment_slug: experiment.slug.to_string(),
                branch_slug: branch_slug.to_string(),
                enrollment_id: "N/A".to_string(),
                reason: Some("does-not-exist".to_string()),
                change: EnrollmentChangeEventType::EnrollFailed,
            });

            return Err(NimbusError::NoSuchBranch(
                branch_slug.to_owned(),
                experiment.slug.clone(),
            ));
        }
        let enrollment = Self {
            slug: experiment.slug.clone(),
            status: EnrollmentStatus::new_enrolled(EnrolledReason::OptIn, branch_slug),
        };
        out_enrollment_events.push(enrollment.get_change_event());
        Ok(enrollment)
    }

    /// Update our enrollment to an experiment we have seen before.
    #[allow(clippy::too_many_arguments)]
    fn on_experiment_updated(
        &self,
        is_user_participating: bool,
        nimbus_id: &Uuid,
        available_randomization_units: &AvailableRandomizationUnits,
        updated_experiment: &Experiment,
        targeting_helper: &NimbusTargetingHelper,
        out_enrollment_events: &mut Vec<EnrollmentChangeEvent>,
    ) -> Result<Self> {
        Ok(match self.status {
            EnrollmentStatus::NotEnrolled { .. } | EnrollmentStatus::Error { .. } => {
                if !is_user_participating || updated_experiment.is_enrollment_paused {
                    self.clone()
                } else {
                    let updated_enrollment = evaluate_enrollment(
                        nimbus_id,
                        available_randomization_units,
                        updated_experiment,
                        targeting_helper,
                    )?;
                    log::debug!(
                        "Experiment '{}' with enrollment {:?} is now {:?}",
                        &self.slug,
                        &self,
                        updated_enrollment
                    );
                    if matches!(updated_enrollment.status, EnrollmentStatus::Enrolled { .. }) {
                        out_enrollment_events.push(updated_enrollment.get_change_event());
                    }
                    updated_enrollment
                }
            }
            EnrollmentStatus::Enrolled {
                ref branch,
                ref reason,
                ..
            } => {
                if !is_user_participating {
                    log::debug!(
                        "Existing experiment enrollment '{}' is now disqualified (global opt-out)",
                        &self.slug
                    );
                    let updated_enrollment =
                        self.disqualify_from_enrolled(DisqualifiedReason::OptOut);
                    out_enrollment_events.push(updated_enrollment.get_change_event());
                    updated_enrollment
                } else if !updated_experiment.has_branch(branch) {
                    // The branch we were in disappeared!
                    let updated_enrollment =
                        self.disqualify_from_enrolled(DisqualifiedReason::Error);
                    out_enrollment_events.push(updated_enrollment.get_change_event());
                    updated_enrollment
                } else if matches!(reason, EnrolledReason::OptIn) {
                    // we check if we opted-in an experiment, if so
                    // we don't need to update our enrollment
                    self.clone()
                } else {
                    let evaluated_enrollment = evaluate_enrollment(
                        nimbus_id,
                        available_randomization_units,
                        updated_experiment,
                        targeting_helper,
                    )?;
                    match evaluated_enrollment.status {
                        EnrollmentStatus::Error { .. } => {
                            let updated_enrollment =
                                self.disqualify_from_enrolled(DisqualifiedReason::Error);
                            out_enrollment_events.push(updated_enrollment.get_change_event());
                            updated_enrollment
                        }
                        EnrollmentStatus::NotEnrolled {
                            reason: NotEnrolledReason::NotTargeted,
                        } => {
                            log::debug!("Existing experiment enrollment '{}' is now disqualified (targeting change)", &self.slug);
                            let updated_enrollment =
                                self.disqualify_from_enrolled(DisqualifiedReason::NotTargeted);
                            out_enrollment_events.push(updated_enrollment.get_change_event());
                            updated_enrollment
                        }
                        EnrollmentStatus::NotEnrolled { .. }
                        | EnrollmentStatus::Enrolled { .. }
                        | EnrollmentStatus::Disqualified { .. }
                        | EnrollmentStatus::WasEnrolled { .. } => self.clone(),
                    }
                }
            }
            EnrollmentStatus::Disqualified {
                ref branch,
                enrollment_id,
                ..
            } => {
                if !is_user_participating {
                    log::debug!(
                        "Disqualified experiment enrollment '{}' has been reset to not-enrolled (global opt-out)",
                        &self.slug
                    );
                    Self {
                        slug: self.slug.clone(),
                        status: EnrollmentStatus::Disqualified {
                            reason: DisqualifiedReason::OptOut,
                            enrollment_id,
                            branch: branch.clone(),
                        },
                    }
                } else {
                    self.clone()
                }
            }
            EnrollmentStatus::WasEnrolled { .. } => self.clone(),
        })
    }

    /// Transition our enrollment to WasEnrolled (Option::Some) or delete it (Option::None)
    /// after an experiment has disappeared from the server.
    ///
    /// If we transitioned to WasEnrolled, our enrollment will be garbage collected
    /// from the database after `PREVIOUS_ENROLLMENTS_GC_TIME`.
    fn on_experiment_ended(
        &self,
        out_enrollment_events: &mut Vec<EnrollmentChangeEvent>,
    ) -> Option<Self> {
        log::debug!(
            "Experiment '{}' vanished while we had enrollment status of {:?}",
            self.slug,
            self
        );
        let (branch, enrollment_id) = match self.status {
            EnrollmentStatus::Enrolled {
                ref branch,
                enrollment_id,
                ..
            } => (branch, enrollment_id),
            EnrollmentStatus::Disqualified {
                ref branch,
                enrollment_id,
                ..
            } => (branch, enrollment_id),
            EnrollmentStatus::NotEnrolled { .. }
            | EnrollmentStatus::WasEnrolled { .. }
            | EnrollmentStatus::Error { .. } => return None, // We were never enrolled anyway, simply delete the enrollment record from the DB.
        };
        let enrollment = Self {
            slug: self.slug.clone(),
            status: EnrollmentStatus::WasEnrolled {
                enrollment_id,
                branch: branch.to_owned(),
                experiment_ended_at: now_secs(),
            },
        };
        out_enrollment_events.push(enrollment.get_change_event());
        Some(enrollment)
    }

    /// Force unenroll ourselves from an experiment.
    #[allow(clippy::unnecessary_wraps)]
    #[cfg_attr(not(feature = "stateful"), allow(unused))]
    pub(crate) fn on_explicit_opt_out(
        &self,
        out_enrollment_events: &mut Vec<EnrollmentChangeEvent>,
    ) -> ExperimentEnrollment {
        match self.status {
            EnrollmentStatus::Enrolled { .. } => {
                let enrollment = self.disqualify_from_enrolled(DisqualifiedReason::OptOut);
                out_enrollment_events.push(enrollment.get_change_event());
                enrollment
            }
            EnrollmentStatus::NotEnrolled { .. } => Self {
                slug: self.slug.to_string(),
                status: EnrollmentStatus::NotEnrolled {
                    reason: NotEnrolledReason::OptOut, // Explicitly set the reason to OptOut.
                },
            },
            EnrollmentStatus::Disqualified { .. }
            | EnrollmentStatus::WasEnrolled { .. }
            | EnrollmentStatus::Error { .. } => {
                // Nothing to do here.
                self.clone()
            }
        }
    }

    /// Reset identifiers in response to application-level telemetry reset.
    ///
    /// Each experiment enrollment record contains a unique `enrollment_id`. When the user
    /// resets their application-level telemetry, we reset each such id to a special nil value,
    /// creating a clean break between data sent before the reset and any data that might be
    /// submitted about these enrollments in future.
    ///
    /// We also move any enrolled experiments to the "disqualified" state, since their further
    /// partipation would submit partial data that could skew analysis.
    ///
    #[cfg_attr(not(feature = "stateful"), allow(unused))]
    fn reset_telemetry_identifiers(
        &self,
        out_enrollment_events: &mut Vec<EnrollmentChangeEvent>,
    ) -> Self {
        let updated = match self.status {
            EnrollmentStatus::Enrolled { .. } => {
                let disqualified = self.disqualify_from_enrolled(DisqualifiedReason::OptOut);
                out_enrollment_events.push(disqualified.get_change_event());
                disqualified
            }
            EnrollmentStatus::NotEnrolled { .. }
            | EnrollmentStatus::Disqualified { .. }
            | EnrollmentStatus::WasEnrolled { .. }
            | EnrollmentStatus::Error { .. } => self.clone(),
        };
        ExperimentEnrollment {
            status: updated.status.clone_with_nil_enrollment_id(),
            ..updated
        }
    }

    /// Garbage collect old experiments we've kept a WasEnrolled enrollment from.
    /// Returns Option::None if the enrollment should be nuked from the db.
    fn maybe_garbage_collect(&self) -> Option<Self> {
        if let EnrollmentStatus::WasEnrolled {
            experiment_ended_at,
            ..
        } = self.status
        {
            let time_since_transition = Duration::from_secs(now_secs() - experiment_ended_at);
            if time_since_transition < PREVIOUS_ENROLLMENTS_GC_TIME {
                return Some(self.clone());
            }
        }
        log::debug!("Garbage collecting enrollment '{}'", self.slug);
        None
    }

    // Create a telemetry event describing the transition
    // to the current enrollment state.
    fn get_change_event(&self) -> EnrollmentChangeEvent {
        match &self.status {
            EnrollmentStatus::Enrolled {
                enrollment_id,
                branch,
                ..
            } => EnrollmentChangeEvent::new(
                &self.slug,
                enrollment_id,
                branch,
                None,
                EnrollmentChangeEventType::Enrollment,
            ),
            EnrollmentStatus::WasEnrolled {
                enrollment_id,
                branch,
                ..
            } => EnrollmentChangeEvent::new(
                &self.slug,
                enrollment_id,
                branch,
                None,
                EnrollmentChangeEventType::Unenrollment,
            ),
            EnrollmentStatus::Disqualified {
                enrollment_id,
                branch,
                reason,
                ..
            } => EnrollmentChangeEvent::new(
                &self.slug,
                enrollment_id,
                branch,
                match reason {
                    DisqualifiedReason::NotTargeted => Some("targeting"),
                    DisqualifiedReason::OptOut => Some("optout"),
                    DisqualifiedReason::Error => Some("error"),
                },
                EnrollmentChangeEventType::Disqualification,
            ),
            EnrollmentStatus::NotEnrolled { .. } | EnrollmentStatus::Error { .. } => unreachable!(),
        }
    }

    /// If the current state is `Enrolled`, move to `Disqualified` with the given reason.
    fn disqualify_from_enrolled(&self, reason: DisqualifiedReason) -> Self {
        match self.status {
            EnrollmentStatus::Enrolled {
                ref enrollment_id,
                ref branch,
                ..
            } => ExperimentEnrollment {
                status: EnrollmentStatus::Disqualified {
                    reason,
                    enrollment_id: enrollment_id.to_owned(),
                    branch: branch.to_owned(),
                },
                ..self.clone()
            },
            EnrollmentStatus::NotEnrolled { .. }
            | EnrollmentStatus::Disqualified { .. }
            | EnrollmentStatus::WasEnrolled { .. }
            | EnrollmentStatus::Error { .. } => self.clone(),
        }
    }
}

// ⚠️ Attention : Changes to this type should be accompanied by a new test  ⚠️
// ⚠️ in `mod test_schema_bw_compat` below, and may require a DB migration. ⚠️
#[derive(Deserialize, Serialize, Debug, Clone, Hash, Eq, PartialEq)]
pub enum EnrollmentStatus {
    Enrolled {
        enrollment_id: Uuid, // Random ID used for telemetry events correlation.
        reason: EnrolledReason,
        branch: String,
    },
    NotEnrolled {
        reason: NotEnrolledReason,
    },
    Disqualified {
        enrollment_id: Uuid,
        reason: DisqualifiedReason,
        branch: String,
    },
    WasEnrolled {
        enrollment_id: Uuid,
        branch: String,
        experiment_ended_at: u64, // unix timestamp in sec, used to GC old enrollments
    },
    // There was some error opting in.
    Error {
        // Ideally this would be an Error, but then we'd need to make Error
        // serde compatible, which isn't trivial nor desirable.
        reason: String,
    },
}

impl EnrollmentStatus {
    // Note that for now, we only support a single feature_id per experiment,
    // so this code is expected to shift once we start supporting multiple.
    pub fn new_enrolled(reason: EnrolledReason, branch: &str) -> Self {
        EnrollmentStatus::Enrolled {
            reason,
            branch: branch.to_owned(),
            enrollment_id: Uuid::new_v4(),
        }
    }

    // This is used in examples, but not in the main dylib, and
    // triggers a dead code warning when building with `--release`.
    pub fn is_enrolled(&self) -> bool {
        matches!(self, EnrollmentStatus::Enrolled { .. })
    }

    /// Make a clone of this status, but with the special nil enrollment_id.
    #[cfg_attr(not(feature = "stateful"), allow(unused))]
    fn clone_with_nil_enrollment_id(&self) -> Self {
        let mut updated = self.clone();
        match updated {
            EnrollmentStatus::Enrolled {
                ref mut enrollment_id,
                ..
            }
            | EnrollmentStatus::Disqualified {
                ref mut enrollment_id,
                ..
            }
            | EnrollmentStatus::WasEnrolled {
                ref mut enrollment_id,
                ..
            } => *enrollment_id = Uuid::nil(),
            EnrollmentStatus::NotEnrolled { .. } | EnrollmentStatus::Error { .. } => (),
        };
        updated
    }
}

/// Return information about all enrolled experiments.
/// Note this does not include rollouts
#[cfg(feature = "stateful")]
pub fn get_enrollments<'r>(
    db: &Database,
    reader: &'r impl Readable<'r>,
) -> Result<Vec<EnrolledExperiment>> {
    let enrollments: Vec<ExperimentEnrollment> =
        db.get_store(StoreId::Enrollments).collect_all(reader)?;
    let mut result = Vec::with_capacity(enrollments.len());
    for enrollment in enrollments {
        log::debug!("Have enrollment: {:?}", enrollment);
        if let EnrollmentStatus::Enrolled {
            branch,
            enrollment_id,
            ..
        } = &enrollment.status
        {
            match db
                .get_store(StoreId::Experiments)
                .get::<Experiment, _>(reader, &enrollment.slug)?
            {
                Some(experiment) => {
                    if !experiment.is_rollout() {
                        result.push(EnrolledExperiment {
                            feature_ids: experiment.get_feature_ids(),
                            slug: experiment.slug,
                            user_facing_name: experiment.user_facing_name,
                            user_facing_description: experiment.user_facing_description,
                            branch_slug: branch.to_string(),
                            enrollment_id: enrollment_id.to_string(),
                        });
                    }
                }
                _ => {
                    log::warn!(
                        "Have enrollment {:?} but no matching experiment!",
                        enrollment
                    );
                }
            };
        }
    }
    Ok(result)
}

#[cfg_attr(not(feature = "stateful"), allow(unused))]
pub(crate) struct EnrollmentsEvolver<'a> {
    nimbus_id: &'a Uuid,
    available_randomization_units: &'a AvailableRandomizationUnits,
    targeting_helper: &'a NimbusTargetingHelper,
}

#[cfg_attr(not(feature = "stateful"), allow(unused))]
impl<'a> EnrollmentsEvolver<'a> {
    pub(crate) fn new(
        nimbus_id: &'a Uuid,
        available_randomization_units: &'a AvailableRandomizationUnits,
        targeting_helper: &'a NimbusTargetingHelper,
    ) -> Self {
        Self {
            nimbus_id,
            available_randomization_units,
            targeting_helper,
        }
    }

    /// Convenient wrapper around `evolve_enrollments` that fetches the current state of experiments,
    /// enrollments and user participation from the database.
    #[cfg(feature = "stateful")]
    pub(crate) fn evolve_enrollments_in_db(
        &self,
        db: &Database,
        writer: &mut Writer,
        next_experiments: &[Experiment],
    ) -> Result<Vec<EnrollmentChangeEvent>> {
        // Get the state from the db.
        let is_user_participating = get_global_user_participation(db, writer)?;
        let experiments_store = db.get_store(StoreId::Experiments);
        let enrollments_store = db.get_store(StoreId::Enrollments);
        let prev_experiments: Vec<Experiment> = experiments_store.collect_all(writer)?;
        let prev_enrollments: Vec<ExperimentEnrollment> = enrollments_store.collect_all(writer)?;
        // Calculate the changes.
        let (next_enrollments, enrollments_change_events) = self.evolve_enrollments(
            is_user_participating,
            &prev_experiments,
            next_experiments,
            &prev_enrollments,
        )?;
        let next_enrollments = map_enrollments(&next_enrollments);
        // Write the changes to the Database.
        enrollments_store.clear(writer)?;
        for enrollment in next_enrollments.values() {
            enrollments_store.put(writer, &enrollment.slug, *enrollment)?;
        }
        experiments_store.clear(writer)?;
        for experiment in next_experiments {
            // Sanity check.
            if !next_enrollments.contains_key(&experiment.slug) {
                error_support::report_error!("nimbus-evolve-enrollments", "evolve_enrollments_in_db: experiment '{}' has no enrollment, dropping to keep database consistent", &experiment.slug);
                continue;
            }
            experiments_store.put(writer, &experiment.slug, experiment)?;
        }
        Ok(enrollments_change_events)
    }

    pub(crate) fn evolve_enrollments(
        &self,
        is_user_participating: bool,
        prev_experiments: &[Experiment],
        next_experiments: &[Experiment],
        prev_enrollments: &[ExperimentEnrollment],
    ) -> Result<(Vec<ExperimentEnrollment>, Vec<EnrollmentChangeEvent>)> {
        let mut enrollments: Vec<ExperimentEnrollment> = Default::default();
        let mut events: Vec<EnrollmentChangeEvent> = Default::default();

        // Do rollouts first.
        // At the moment, we only allow one rollout per feature, so we can re-use the same machinery as experiments
        let (prev_rollouts, ro_enrollments) = filter_experiments_and_enrollments(
            prev_experiments,
            prev_enrollments,
            Experiment::is_rollout,
        );
        let next_rollouts = filter_experiments(next_experiments, Experiment::is_rollout);

        let (next_ro_enrollments, ro_events) = self.evolve_enrollment_recipes(
            is_user_participating,
            &prev_rollouts,
            &next_rollouts,
            &ro_enrollments,
        )?;

        enrollments.extend(next_ro_enrollments.into_iter());
        events.extend(ro_events.into_iter());

        let ro_slugs: HashSet<String> = ro_enrollments.iter().map(|e| e.slug.clone()).collect();

        // Now we do the experiments.
        // We need to mop up all the enrollments that aren't rollouts (not just belonging to experiments that aren't rollouts)
        // because some of them don't belong to any experiments recipes, and evolve_enrollment_recipes will handle the error
        // states for us.
        let experiments_only = |e: &Experiment| !e.is_rollout();
        let prev_experiments = filter_experiments(prev_experiments, experiments_only);
        let next_experiments = filter_experiments(next_experiments, experiments_only);
        let prev_enrollments: Vec<ExperimentEnrollment> = prev_enrollments
            .iter()
            .filter(|e| !ro_slugs.contains(&e.slug))
            .map(|e| e.to_owned())
            .collect();

        let (next_exp_enrollments, exp_events) = self.evolve_enrollment_recipes(
            is_user_participating,
            &prev_experiments,
            &next_experiments,
            &prev_enrollments,
        )?;

        enrollments.extend(next_exp_enrollments.into_iter());
        events.extend(exp_events.into_iter());

        Ok((enrollments, events))
    }

    /// Evolve and calculate the new set of enrollments, using the
    /// previous and current state of experiments and current enrollments.
    pub(crate) fn evolve_enrollment_recipes(
        &self,
        is_user_participating: bool,
        prev_experiments: &[Experiment],
        next_experiments: &[Experiment],
        prev_enrollments: &[ExperimentEnrollment],
    ) -> Result<(Vec<ExperimentEnrollment>, Vec<EnrollmentChangeEvent>)> {
        let mut enrollment_events = vec![];
        let prev_experiments = map_experiments(prev_experiments);
        let next_experiments = map_experiments(next_experiments);
        let prev_enrollments = map_enrollments(prev_enrollments);

        // Step 1. Build an initial active_features to keep track of
        // the features that are being experimented upon.
        let mut enrolled_features = HashMap::with_capacity(next_experiments.len());

        let mut next_enrollments = Vec::with_capacity(next_experiments.len());

        // Step 2.
        // Evolve the experiments with previous enrollments first (except for
        // those that already have a feature conflict).  While we're doing so,
        // start building up active_features, the map of feature_ids under
        // experiment to EnrolledFeatureConfigs, and next_enrollments.

        for prev_enrollment in prev_enrollments.values() {
            if matches!(
                prev_enrollment.status,
                EnrollmentStatus::NotEnrolled {
                    reason: NotEnrolledReason::FeatureConflict
                }
            ) {
                continue;
            }
            let slug = &prev_enrollment.slug;

            let next_enrollment = match self.evolve_enrollment(
                is_user_participating,
                prev_experiments.get(slug).copied(),
                next_experiments.get(slug).copied(),
                Some(prev_enrollment),
                &mut enrollment_events,
            ) {
                Ok(enrollment) => enrollment,
                Err(e) => {
                    // It would be a fine thing if we had counters that
                    // collected the number of errors here, and at the
                    // place in this function where enrollments could be
                    // dropped.  We could then send those errors to
                    // telemetry so that they could be monitored (SDK-309)
                    log::warn!("{} in evolve_enrollment (with prev_enrollment) returned None; (slug: {}, prev_enrollment: {:?}); ", e, slug, prev_enrollment);
                    None
                }
            };

            self.reserve_enrolled_features(
                next_enrollment,
                &next_experiments,
                &mut enrolled_features,
                &mut next_enrollments,
            );
        }

        // Step 3. Evolve the remaining enrollments with the previous and
        // next data.
        for next_experiment in next_experiments.values() {
            let slug = &next_experiment.slug;

            // Check that the feature ids that this experiment needs are available.  If not, then declare
            // the enrollment as NotEnrolled; and we continue to the next
            // experiment.
            // `needed_features_in_use` are the features needed for this experiment, but already in use.
            // If this is not empty, then the experiment is either already enrolled, or cannot be enrolled.
            let needed_features_in_use: Vec<&EnrolledFeatureConfig> = next_experiment
                .get_feature_ids()
                .iter()
                .filter_map(|id| enrolled_features.get(id))
                .collect();
            if !needed_features_in_use.is_empty() {
                let is_our_experiment = needed_features_in_use.iter().any(|f| &f.slug == slug);
                if is_our_experiment {
                    // At least one of these conflicted features are in use by this experiment.
                    // Unless the experiment has changed midflight, all the features will be from
                    // this experiment.
                    assert!(needed_features_in_use.iter().all(|f| &f.slug == slug));
                    // N.B. If this experiment is enrolled already, then we called
                    // evolve_enrollment() on this enrollment and this experiment above.
                } else {
                    // At least one feature needed for this experiment is already in use by another experiment.
                    // Thus, we cannot proceed with an enrollment other than as a `FeatureConflict`.
                    next_enrollments.push(ExperimentEnrollment {
                        slug: slug.clone(),
                        status: EnrollmentStatus::NotEnrolled {
                            reason: NotEnrolledReason::FeatureConflict,
                        },
                    });

                    enrollment_events.push(EnrollmentChangeEvent {
                        experiment_slug: slug.clone(),
                        branch_slug: "N/A".to_string(),
                        enrollment_id: "N/A".to_string(),
                        reason: Some("feature-conflict".to_string()),
                        change: EnrollmentChangeEventType::EnrollFailed,
                    })
                }
                // Whether it's our experiment or not that is using these features, no further enrollment can
                // happen.
                // Because no change has happened to this experiment's enrollment status, we don't need
                // to log an enrollment event.
                // All we can do is continue to the next experiment.
                continue;
            }

            // If we got here, then the features are not already active.
            // But we evolved all the existing enrollments in step 2,
            // (except the feature conflicted ones)
            // so we should be mindful that we don't evolve them a second time.
            let prev_enrollment = prev_enrollments.get(slug).copied();

            if prev_enrollment.is_none()
                || matches!(
                    prev_enrollment.unwrap().status,
                    EnrollmentStatus::NotEnrolled {
                        reason: NotEnrolledReason::FeatureConflict
                    }
                )
            {
                let next_enrollment = match self.evolve_enrollment(
                    is_user_participating,
                    prev_experiments.get(slug).copied(),
                    Some(next_experiment),
                    prev_enrollment,
                    &mut enrollment_events,
                ) {
                    Ok(enrollment) => enrollment,
                    Err(e) => {
                        // It would be a fine thing if we had counters that
                        // collected the number of errors here, and at the
                        // place in this function where enrollments could be
                        // dropped.  We could then send those errors to
                        // telemetry so that they could be monitored (SDK-309)
                        log::warn!("{} in evolve_enrollment (with no feature conflict) returned None; (slug: {}, prev_enrollment: {:?}); ", e, slug, prev_enrollment);
                        None
                    }
                };

                self.reserve_enrolled_features(
                    next_enrollment,
                    &next_experiments,
                    &mut enrolled_features,
                    &mut next_enrollments,
                );
            }
        }

        // Check that we generate the enrolled feature map from the new
        // enrollments and new experiments.  Perhaps this should just be an
        // assert.
        let updated_enrolled_features = map_features(&next_enrollments, &next_experiments);
        if enrolled_features != updated_enrolled_features {
            Err(NimbusError::InternalError(
                "Next enrollment calculation error",
            ))
        } else {
            Ok((next_enrollments, enrollment_events))
        }
    }

    // Book-keeping method used in evolve_enrollments.
    fn reserve_enrolled_features(
        &self,
        latest_enrollment: Option<ExperimentEnrollment>,
        experiments: &HashMap<String, &Experiment>,
        enrolled_features: &mut HashMap<String, EnrolledFeatureConfig>,
        enrollments: &mut Vec<ExperimentEnrollment>,
    ) {
        if let Some(enrollment) = latest_enrollment {
            // Now we have an enrollment object!
            // If it's an enrolled enrollment, then get the FeatureConfigs
            // from the experiment and store them in the active_features map.
            for enrolled_feature in get_enrolled_feature_configs(&enrollment, experiments) {
                enrolled_features.insert(enrolled_feature.feature_id.clone(), enrolled_feature);
            }
            // Also, record the enrollment for our return value
            enrollments.push(enrollment);
        }
    }

    /// Evolve a single enrollment using the previous and current state of an
    /// experiment and maybe garbage collect at least a subset of invalid
    /// experiments.
    ///
    /// XXX need to verify the exact set of gc-related side-effects and
    /// document them here.
    ///
    /// Returns an Option-wrapped version of the updated enrollment.  None
    /// means that the enrollment has been/should be discarded.
    pub(crate) fn evolve_enrollment(
        &self,
        is_user_participating: bool,
        prev_experiment: Option<&Experiment>,
        next_experiment: Option<&Experiment>,
        prev_enrollment: Option<&ExperimentEnrollment>,
        out_enrollment_events: &mut Vec<EnrollmentChangeEvent>, // out param containing the events we'd like to emit to glean.
    ) -> Result<Option<ExperimentEnrollment>> {
        let is_already_enrolled = if let Some(enrollment) = prev_enrollment {
            enrollment.status.is_enrolled()
        } else {
            false
        };

<<<<<<< HEAD
=======
        // XXX This is not pretty, however, we need to re-write the way sticky targeting strings are generated in
        // experimenter. Once https://github.com/mozilla/experimenter/issues/8661 is fixed, we can remove the calculation
        // for `is_already_enrolled` above, the `put` call here and the `put` method declaration, and replace it with
        // let th = self.targeting_helper;
>>>>>>> ae847f79
        let th = self
            .targeting_helper
            .put("is_already_enrolled", is_already_enrolled);

        Ok(match (prev_experiment, next_experiment, prev_enrollment) {
            // New experiment.
            (None, Some(experiment), None) => Some(ExperimentEnrollment::from_new_experiment(
                is_user_participating,
                self.nimbus_id,
                self.available_randomization_units,
                experiment,
                &th,
                out_enrollment_events,
            )?),
            // Experiment deleted remotely.
            (Some(_), None, Some(enrollment)) => {
                enrollment.on_experiment_ended(out_enrollment_events)
            }
            // Known experiment.
            (Some(_), Some(experiment), Some(enrollment)) => {
                Some(enrollment.on_experiment_updated(
                    is_user_participating,
                    self.nimbus_id,
                    self.available_randomization_units,
                    experiment,
                    &th,
                    out_enrollment_events,
                )?)
            }
            (None, None, Some(enrollment)) => enrollment.maybe_garbage_collect(),
            (None, Some(_), Some(_)) => {
                return Err(NimbusError::InternalError(
                    "New experiment but enrollment already exists.",
                ))
            }
            (Some(_), None, None) | (Some(_), Some(_), None) => {
                return Err(NimbusError::InternalError(
                    "Experiment in the db did not have an associated enrollment record.",
                ))
            }
            (None, None, None) => {
                return Err(NimbusError::InternalError(
                    "evolve_experiment called with nothing that could evolve or be evolved",
                ))
            }
        })
    }
}

fn map_experiments(experiments: &[Experiment]) -> HashMap<String, &Experiment> {
    let mut map_experiments = HashMap::with_capacity(experiments.len());
    for e in experiments {
        map_experiments.insert(e.slug.clone(), e);
    }
    map_experiments
}

fn map_enrollments(enrollments: &[ExperimentEnrollment]) -> HashMap<String, &ExperimentEnrollment> {
    let mut map_enrollments = HashMap::with_capacity(enrollments.len());
    for e in enrollments {
        map_enrollments.insert(e.slug.clone(), e);
    }
    map_enrollments
}

pub(crate) fn filter_experiments_and_enrollments(
    experiments: &[Experiment],
    enrollments: &[ExperimentEnrollment],
    filter_fn: fn(&Experiment) -> bool,
) -> (Vec<Experiment>, Vec<ExperimentEnrollment>) {
    let experiments: Vec<Experiment> = filter_experiments(experiments, filter_fn);

    let slugs: HashSet<String> = experiments.iter().map(|e| e.slug.clone()).collect();

    let enrollments: Vec<ExperimentEnrollment> = enrollments
        .iter()
        .filter(|e| slugs.contains(&e.slug))
        .map(|e| e.to_owned())
        .collect();

    (experiments, enrollments)
}

fn filter_experiments(
    experiments: &[Experiment],
    filter_fn: fn(&Experiment) -> bool,
) -> Vec<Experiment> {
    experiments
        .iter()
        .filter(|e| filter_fn(e))
        .map(|e| e.to_owned())
        .collect()
}

/// Take a list of enrollments and a map of experiments, and generate mapping of `feature_id` to
/// `EnrolledFeatureConfig` structs.
fn map_features(
    enrollments: &[ExperimentEnrollment],
    experiments: &HashMap<String, &Experiment>,
) -> HashMap<String, EnrolledFeatureConfig> {
    let mut map = HashMap::with_capacity(enrollments.len());
    for enrolled_feature_config in enrollments
        .iter()
        .flat_map(|e| get_enrolled_feature_configs(e, experiments))
    {
        map.insert(
            enrolled_feature_config.feature_id.clone(),
            enrolled_feature_config,
        );
    }

    map
}

#[cfg_attr(not(feature = "stateful"), allow(unused))]
pub fn map_features_by_feature_id(
    enrollments: &[ExperimentEnrollment],
    experiments: &[Experiment],
) -> HashMap<String, EnrolledFeatureConfig> {
    let (rollouts, ro_enrollments) =
        filter_experiments_and_enrollments(experiments, enrollments, Experiment::is_rollout);
    let (experiments, exp_enrollments) =
        filter_experiments_and_enrollments(experiments, enrollments, |e| !e.is_rollout());

    let features_under_rollout = map_features(&ro_enrollments, &map_experiments(&rollouts));
    let features_under_experiment = map_features(&exp_enrollments, &map_experiments(&experiments));

    features_under_experiment
        .defaults(&features_under_rollout)
        .unwrap()
}

fn get_enrolled_feature_configs(
    enrollment: &ExperimentEnrollment,
    experiments: &HashMap<String, &Experiment>,
) -> Vec<EnrolledFeatureConfig> {
    // If status is not enrolled, then we can leave early.
    let branch_slug = match &enrollment.status {
        EnrollmentStatus::Enrolled { branch, .. } => branch,
        _ => return Vec::new(),
    };

    let experiment_slug = &enrollment.slug;

    let experiment = match experiments.get(experiment_slug).copied() {
        Some(exp) => exp,
        _ => return Vec::new(),
    };

    // Get the branch from the experiment, and then get the feature configs
    // from there.
    let branch_features = match &experiment.get_branch(branch_slug) {
        Some(branch) => branch.get_feature_configs(),
        _ => Default::default(),
    };

    let branch_feature_ids = branch_features
        .iter()
        .map(|f| &f.feature_id)
        .collect::<HashSet<_>>();

    // The experiment might have other branches that deal with different features.
    // We don't want them getting involved in other experiments, so we'll make default
    // FeatureConfigs.
    let non_branch_features: Vec<FeatureConfig> = experiment
        .get_feature_ids()
        .into_iter()
        .filter(|feature_id| !branch_feature_ids.contains(feature_id))
        .map(|feature_id| FeatureConfig {
            feature_id,
            ..Default::default()
        })
        .collect();

    // Now we've got the feature configs for all features in this experiment,
    // we can make EnrolledFeatureConfigs with them.
    branch_features
        .iter()
        .chain(non_branch_features.iter())
        .map(|f| EnrolledFeatureConfig {
            feature: f.to_owned(),
            slug: experiment_slug.clone(),
            branch: if !experiment.is_rollout() {
                Some(branch_slug.clone())
            } else {
                None
            },
            feature_id: f.feature_id.clone(),
        })
        .collect()
}

/// Small transitory struct to contain all the information needed to configure a feature with the Feature API.
/// By design, we don't want to store it on the disk. Instead we calculate it from experiments
/// and enrollments.
#[derive(Debug, Clone, PartialEq, Eq)]
pub struct EnrolledFeatureConfig {
    pub feature: FeatureConfig,
    pub slug: String,
    pub branch: Option<String>,
    pub feature_id: String,
}

impl Defaults for EnrolledFeatureConfig {
    fn defaults(&self, fallback: &Self) -> Result<Self> {
        if self.feature_id != fallback.feature_id {
            // This is unlikely to happen, but if it does it's a bug in Nimbus
            Err(NimbusError::InternalError(
                "Cannot merge enrolled feature configs from different features",
            ))
        } else {
            Ok(Self {
                slug: self.slug.to_owned(),
                feature_id: self.feature_id.to_owned(),
                // Merge the actual feature config.
                feature: self.feature.defaults(&fallback.feature)?,
                // If this is an experiment, then this will be Some(_).
                // The feature is involved in zero or one experiments, and 0 or more rollouts.
                // So we can clone this Option safely.
                branch: self.branch.to_owned(),
            })
        }
    }
}

#[cfg(test)]
impl EnrolledFeatureConfig {
    pub fn is_rollout(&self) -> bool {
        self.branch.is_none()
    }
}

#[derive(Debug, Clone, PartialEq, Eq)]
pub struct EnrolledFeature {
    pub slug: String,
    pub branch: Option<String>,
    pub feature_id: String,
}

impl From<&EnrolledFeatureConfig> for EnrolledFeature {
    fn from(value: &EnrolledFeatureConfig) -> Self {
        Self {
            slug: value.slug.clone(),
            branch: value.branch.clone(),
            feature_id: value.feature_id.clone(),
        }
    }
}

#[derive(Debug)]
pub struct EnrollmentChangeEvent {
    pub experiment_slug: String,
    pub branch_slug: String,
    pub enrollment_id: String,
    pub reason: Option<String>,
    pub change: EnrollmentChangeEventType,
}

impl EnrollmentChangeEvent {
    pub(crate) fn new(
        slug: &str,
        enrollment_id: &Uuid,
        branch: &str,
        reason: Option<&str>,
        change: EnrollmentChangeEventType,
    ) -> Self {
        Self {
            experiment_slug: slug.to_owned(),
            branch_slug: branch.to_owned(),
            reason: reason.map(|s| s.to_owned()),
            enrollment_id: enrollment_id.to_string(),
            change,
        }
    }
}

#[derive(Debug, PartialEq, Eq)]
pub enum EnrollmentChangeEventType {
    Enrollment,
    EnrollFailed,
    Disqualification,
    Unenrollment,
    #[cfg_attr(not(feature = "stateful"), allow(unused))]
    UnenrollFailed,
}

#[cfg(feature = "stateful")]
pub fn opt_in_with_branch(
    db: &Database,
    writer: &mut Writer,
    experiment_slug: &str,
    branch: &str,
) -> Result<Vec<EnrollmentChangeEvent>> {
    let mut events = vec![];
    if let Ok(Some(exp)) = db
        .get_store(StoreId::Experiments)
        .get::<Experiment, Writer>(writer, experiment_slug)
    {
        let enrollment = ExperimentEnrollment::from_explicit_opt_in(&exp, branch, &mut events);
        db.get_store(StoreId::Enrollments)
            .put(writer, experiment_slug, &enrollment.unwrap())?;
    } else {
        events.push(EnrollmentChangeEvent {
            experiment_slug: experiment_slug.to_string(),
            branch_slug: branch.to_string(),
            enrollment_id: "N/A".to_string(),
            reason: Some("does-not-exist".to_string()),
            change: EnrollmentChangeEventType::EnrollFailed,
        });
    }

    Ok(events)
}

#[cfg(feature = "stateful")]
pub fn opt_out(
    db: &Database,
    writer: &mut Writer,
    experiment_slug: &str,
) -> Result<Vec<EnrollmentChangeEvent>> {
    let mut events = vec![];
    let enr_store = db.get_store(StoreId::Enrollments);
    if let Ok(Some(existing_enrollment)) =
        enr_store.get::<ExperimentEnrollment, Writer>(writer, experiment_slug)
    {
        let updated_enrollment = &existing_enrollment.on_explicit_opt_out(&mut events);
        enr_store.put(writer, experiment_slug, updated_enrollment)?;
    } else {
        events.push(EnrollmentChangeEvent {
            experiment_slug: experiment_slug.to_string(),
            branch_slug: "N/A".to_string(),
            enrollment_id: "N/A".to_string(),
            reason: Some("does-not-exist".to_string()),
            change: EnrollmentChangeEventType::UnenrollFailed,
        });
    }

    Ok(events)
}

#[cfg(feature = "stateful")]
pub fn get_global_user_participation<'r>(
    db: &Database,
    reader: &'r impl Readable<'r>,
) -> Result<bool> {
    let store = db.get_store(StoreId::Meta);
    let opted_in = store.get::<bool, _>(reader, DB_KEY_GLOBAL_USER_PARTICIPATION)?;
    if let Some(opted_in) = opted_in {
        Ok(opted_in)
    } else {
        Ok(DEFAULT_GLOBAL_USER_PARTICIPATION)
    }
}

#[cfg(feature = "stateful")]
pub fn set_global_user_participation(
    db: &Database,
    writer: &mut Writer,
    opt_in: bool,
) -> Result<()> {
    let store = db.get_store(StoreId::Meta);
    store.put(writer, DB_KEY_GLOBAL_USER_PARTICIPATION, &opt_in)
}

/// Reset unique identifiers in response to application-level telemetry reset.
///
#[cfg(feature = "stateful")]
pub fn reset_telemetry_identifiers(
    db: &Database,
    writer: &mut Writer,
) -> Result<Vec<EnrollmentChangeEvent>> {
    let mut events = vec![];
    let store = db.get_store(StoreId::Enrollments);
    let enrollments: Vec<ExperimentEnrollment> = store.collect_all(writer)?;
    let updated_enrollments = enrollments
        .iter()
        .map(|enrollment| enrollment.reset_telemetry_identifiers(&mut events));
    store.clear(writer)?;
    for enrollment in updated_enrollments {
        store.put(writer, &enrollment.slug, &enrollment)?;
    }
    Ok(events)
}

pub(crate) fn now_secs() -> u64 {
    SystemTime::now()
        .duration_since(UNIX_EPOCH)
        .expect("Current date before Unix Epoch.")
        .as_secs()
}<|MERGE_RESOLUTION|>--- conflicted
+++ resolved
@@ -1,21 +1,11 @@
 // This Source Code Form is subject to the terms of the Mozilla Public
 // License, v. 2.0. If a copy of the MPL was not distributed with this
 // file, You can obtain one at https://mozilla.org/MPL/2.0/.
-<<<<<<< HEAD
 use crate::{
     defaults::Defaults,
     error::{NimbusError, Result},
     evaluator::evaluate_enrollment,
     AvailableRandomizationUnits, Experiment, FeatureConfig, NimbusTargetingHelper,
-=======
-use crate::defaults::Defaults;
-use crate::error::{NimbusError, Result};
-use crate::persistence::{Database, StoreId, Writer};
-use crate::{evaluator::evaluate_enrollment, persistence::Readable};
-use crate::{
-    AvailableRandomizationUnits, EnrolledExperiment, Experiment, FeatureConfig,
-    NimbusTargetingHelper,
->>>>>>> ae847f79
 };
 
 use ::uuid::Uuid;
@@ -910,13 +900,10 @@
             false
         };
 
-<<<<<<< HEAD
-=======
         // XXX This is not pretty, however, we need to re-write the way sticky targeting strings are generated in
         // experimenter. Once https://github.com/mozilla/experimenter/issues/8661 is fixed, we can remove the calculation
         // for `is_already_enrolled` above, the `put` call here and the `put` method declaration, and replace it with
         // let th = self.targeting_helper;
->>>>>>> ae847f79
         let th = self
             .targeting_helper
             .put("is_already_enrolled", is_already_enrolled);
