--- conflicted
+++ resolved
@@ -2,15 +2,16 @@
 * License, v. 2.0. If a copy of the MPL was not distributed with this
 * file, You can obtain one at http://mozilla.org/MPL/2.0/. */
 
-use crate::evaluator::choose_branch;
 use crate::{
-    evaluator::is_experiment_available, AppContext, Branch, BucketConfig, Experiment,
-    RandomizationUnit, TargetingAttributes,
+    enrollment::{EnrolledReason, EnrollmentStatus, NotEnrolledReason},
+    evaluate_enrollment,
+    evaluator::{choose_branch, is_experiment_available, targeting},
+    AppContext, AvailableRandomizationUnits, Branch, BucketConfig, Experiment, RandomizationUnit,
+    Result, TargetingAttributes,
 };
-
-#[test]
-<<<<<<< HEAD
-=======
+use serde_json::{json, Map, Value};
+
+#[test]
 fn test_locale_substring() -> Result<()> {
     let expression_statement = "'en' in locale || 'de' in locale";
     let ctx = AppContext {
@@ -44,7 +45,6 @@
 }
 
 #[test]
->>>>>>> 32de3d62
 fn test_language_region_from_locale() {
     fn test(locale: &str, language: Option<&str>, region: Option<&str>) {
         let app_context = AppContext {
@@ -69,8 +69,6 @@
 }
 
 #[test]
-<<<<<<< HEAD
-=======
 fn test_geo_targeting_one_locale() -> Result<()> {
     let expression_statement = "language in ['ro']";
     let ctx = AppContext {
@@ -536,7 +534,6 @@
 }
 
 #[test]
->>>>>>> 32de3d62
 fn test_choose_branch() {
     let slug = "TEST_EXP1";
     let branches = vec![
@@ -631,63 +628,41 @@
     assert!(!is_experiment_available(&th, &experiment, false));
 }
 
-#[cfg(feature = "stateful")]
-mod nimbus_tests {
-    use super::*;
-    use chrono::Utc;
-    use serde_json::{json, Map, Value};
-    use std::collections::HashSet;
-    use std::sync::{Arc, Mutex};
-
-    use crate::{
-        behavior::{
-            EventStore, Interval, IntervalConfig, IntervalData, MultiIntervalCounter,
-            SingleIntervalCounter,
+#[test]
+fn test_qualified_enrollment() {
+    let experiment = Experiment {
+        app_name: Some("NimbusTest".to_string()),
+        app_id: Some("org.example.app".to_string()),
+        channel: Some("nightly".to_string()),
+        schema_version: "1.0.0".to_string(),
+        slug: "TEST_EXP".to_string(),
+        is_enrollment_paused: false,
+        feature_ids: vec!["monkey".to_string()],
+        bucket_config: BucketConfig {
+            randomization_unit: RandomizationUnit::NimbusId,
+            start: 0,
+            count: 10000,
+            total: 10000,
+            ..Default::default()
         },
-        enrollment::{EnrolledReason, EnrollmentStatus, NotEnrolledReason},
-        error::Result,
-        evaluate_enrollment,
-        evaluator::targeting,
-        AvailableRandomizationUnits,
-    };
-
-<<<<<<< HEAD
-    #[test]
-    fn test_locale_substring() -> Result<()> {
-        let expression_statement = "'en' in locale || 'de' in locale";
-        let ctx = AppContext {
-            locale: Some("de-US".to_string()),
-            ..Default::default()
-        };
-        let targeting_attributes = ctx.into();
-        let event_store = Arc::new(Mutex::new(EventStore::new()));
-        assert_eq!(
-            targeting(expression_statement, &targeting_attributes, event_store),
-            None
-        );
-        Ok(())
-    }
-
-    #[test]
-    fn test_locale_substring_fails() -> Result<()> {
-        let expression_statement = "'en' in locale || 'de' in locale";
-        let ctx = AppContext {
-            locale: Some("cz-US".to_string()),
-            ..Default::default()
-        };
-        let targeting_attributes = ctx.into();
-        let event_store = Arc::new(Mutex::new(EventStore::new()));
-        let enrollment_status =
-            targeting(expression_statement, &targeting_attributes, event_store).unwrap();
-        if let EnrollmentStatus::NotEnrolled { reason } = enrollment_status {
-            if let NotEnrolledReason::NotTargeted = reason {
-                // OK
-            } else {
-                panic!("Expected to fail on NotTargeted reason, got: {:?}", reason)
-            }
-        } else {
-            panic! {"Expected to fail targeting with NotEnrolled, got: {:?}", enrollment_status}
-=======
+        branches: vec![
+            Branch {
+                slug: "control".to_string(),
+                ratio: 1,
+                feature: None,
+                features: None,
+            },
+            Branch {
+                slug: "blue".to_string(),
+                ratio: 1,
+                feature: None,
+                features: None,
+            },
+        ],
+        reference_branch: Some("control".to_string()),
+        ..Default::default()
+    };
+
     // Application context for matching the above experiment.  If the `app_name` or
     // `channel` doesn't match the experiment, then the client won't be enrolled.
     let mut ctx = AppContext {
@@ -721,64 +696,45 @@
         EnrollmentStatus::Enrolled {
             reason: EnrolledReason::Qualified,
             ..
->>>>>>> 32de3d62
         }
-        Ok(())
-    }
-
-    #[test]
-    fn test_geo_targeting_one_locale() -> Result<()> {
-        let expression_statement = "language in ['ro']";
-        let ctx = AppContext {
-            locale: Some("ro".to_string()),
+    ));
+}
+
+#[test]
+fn test_wrong_randomization_units() {
+    let experiment = Experiment {
+        app_name: Some("NimbusTest".to_string()),
+        app_id: Some("org.example.app".to_string()),
+        channel: Some("nightly".to_string()),
+        schema_version: "1.0.0".to_string(),
+        slug: "TEST_EXP".to_string(),
+        is_enrollment_paused: false,
+        feature_ids: vec!["test-feature".to_string()],
+        bucket_config: BucketConfig {
+            randomization_unit: RandomizationUnit::ClientId,
+            start: 0,
+            count: 10000,
+            total: 10000,
             ..Default::default()
-        };
-        let targeting_attributes = ctx.into();
-        let event_store = Arc::new(Mutex::new(EventStore::new()));
-        assert_eq!(
-            targeting(expression_statement, &targeting_attributes, event_store),
-            None
-        );
-        Ok(())
-    }
-
-<<<<<<< HEAD
-    #[test]
-    fn test_geo_targeting_multiple_locales() -> Result<()> {
-        let expression_statement = "language in ['en', 'ro']";
-        let ctx = AppContext {
-            locale: Some("ro".to_string()),
-            ..Default::default()
-        };
-        let targeting_attributes = ctx.into();
-        let event_store = Arc::new(Mutex::new(EventStore::new()));
-        assert_eq!(
-            targeting(expression_statement, &targeting_attributes, event_store),
-            None
-        );
-        Ok(())
-    }
-
-    #[test]
-    fn test_geo_targeting_fails_properly() -> Result<()> {
-        let expression_statement = "language in ['en', 'ro']";
-        let ctx = AppContext {
-            locale: Some("ar".to_string()),
-            ..Default::default()
-        };
-        let targeting_attributes = ctx.into();
-        let event_store = Arc::new(Mutex::new(EventStore::new()));
-        let enrollment_status =
-            targeting(expression_statement, &targeting_attributes, event_store).unwrap();
-        if let EnrollmentStatus::NotEnrolled { reason } = enrollment_status {
-            if let NotEnrolledReason::NotTargeted = reason {
-                // OK
-            } else {
-                panic!("Expected to fail on NotTargeted reason, got: {:?}", reason)
-            }
-        } else {
-            panic! {"Expected to fail targeting with NotEnrolled, got: {:?}", enrollment_status}
-=======
+        },
+        branches: vec![
+            Branch {
+                slug: "control".to_string(),
+                ratio: 1,
+                feature: None,
+                features: None,
+            },
+            Branch {
+                slug: "blue".to_string(),
+                ratio: 1,
+                feature: None,
+                features: None,
+            },
+        ],
+        reference_branch: Some("control".to_string()),
+        ..Default::default()
+    };
+
     // Application context for matching the above experiment.  If any of the `app_name`, `app_id`,
     // or `channel` doesn't match the experiment, then the client won't be enrolled.
     let ctx = AppContext {
@@ -816,121 +772,47 @@
         EnrollmentStatus::Enrolled {
             reason: EnrolledReason::Qualified,
             ..
->>>>>>> 32de3d62
         }
-        Ok(())
-    }
-
-    #[test]
-    fn test_minimum_version_targeting_passes() -> Result<()> {
-        // Here's our valid jexl statement
-        let expression_statement = "app_version|versionCompare('96.!') >= 0";
-        let ctx = AppContext {
-            app_version: Some("97pre.1.0-beta.1".into()),
+    ));
+}
+
+#[test]
+fn test_not_targeted_for_enrollment() {
+    let experiment = Experiment {
+        app_name: Some("NimbusTest".to_string()),
+        app_id: Some("org.example.app".to_string()),
+        channel: Some("nightly".to_string()),
+        schema_version: "1.0.0".to_string(),
+        slug: "TEST_EXP2".to_string(),
+        is_enrollment_paused: false,
+        feature_ids: vec!["test-feature".to_string()],
+        bucket_config: BucketConfig {
+            randomization_unit: RandomizationUnit::NimbusId,
+            start: 0,
+            count: 10000,
+            total: 10000,
             ..Default::default()
-        };
-        let targeting_attributes = ctx.into();
-        let event_store = Arc::new(Mutex::new(EventStore::new()));
-        assert_eq!(
-            targeting(expression_statement, &targeting_attributes, event_store),
-            None
-        );
-        Ok(())
-    }
-
-    #[test]
-    fn test_minimum_version_targeting_fails() -> Result<()> {
-        // Here's our valid jexl statement
-        let expression_statement = "app_version|versionCompare('96+.0') >= 0";
-        let ctx = AppContext {
-            app_version: Some("96.1".into()),
-            ..Default::default()
-        };
-        let targeting_attributes = ctx.into();
-        let event_store = Arc::new(Mutex::new(EventStore::new()));
-        assert_eq!(
-            targeting(expression_statement, &targeting_attributes, event_store),
-            Some(EnrollmentStatus::NotEnrolled {
-                reason: NotEnrolledReason::NotTargeted
-            })
-        );
-        Ok(())
-    }
-
-<<<<<<< HEAD
-    #[test]
-    fn test_targeting_specific_verision() -> Result<()> {
-        // Here's our valid jexl statement that targets **only** 96 versions
-        let expression_statement =
-            "(app_version|versionCompare('96.!') >= 0) && (app_version|versionCompare('97.!') < 0)";
-        let ctx = AppContext {
-            app_version: Some("96.1".into()),
-            ..Default::default()
-        };
-        let targeting_attributes = ctx.into();
-        let event_store = Arc::new(Mutex::new(EventStore::new()));
-        // OK 96.1 is a 96 version
-        assert_eq!(
-            targeting(
-                expression_statement,
-                &targeting_attributes,
-                event_store.clone()
-            ),
-            None
-        );
-        let ctx = AppContext {
-            app_version: Some("97.1".into()),
-            ..Default::default()
-        };
-        let targeting_attributes = ctx.into();
-        // Not targeted, version is 97
-        assert_eq!(
-            targeting(
-                expression_statement,
-                &targeting_attributes,
-                event_store.clone()
-            ),
-            Some(EnrollmentStatus::NotEnrolled {
-                reason: NotEnrolledReason::NotTargeted
-            })
-        );
-
-        let ctx = AppContext {
-            app_version: Some("95.1".into()),
-            ..Default::default()
-        };
-        let targeting_attributes = ctx.into();
-
-        // Not targeted, version is 95
-        assert_eq!(
-            targeting(expression_statement, &targeting_attributes, event_store),
-            Some(EnrollmentStatus::NotEnrolled {
-                reason: NotEnrolledReason::NotTargeted
-            })
-        );
-
-        Ok(())
-    }
-
-    #[test]
-    fn test_targeting_invalid_transform() -> Result<()> {
-        let expression_statement = "app_version|invalid_transform('96+.0')";
-        let ctx = AppContext {
-            app_version: Some("96.1".into()),
-            ..Default::default()
-        };
-        let targeting_attributes = ctx.into();
-        let event_store = Arc::new(Mutex::new(EventStore::new()));
-        let err = targeting(expression_statement, &targeting_attributes, event_store);
-        if let Some(e) = err {
-            if let EnrollmentStatus::Error { reason: _ } = e {
-                // OK
-            } else {
-                panic!("Should have returned an error since the transform doesn't exist")
-            }
-        } else {
-            panic!("Should not have been targeted")
-=======
+        },
+        branches: vec![
+            Branch {
+                slug: "control".to_string(),
+                ratio: 1,
+                feature: None,
+                features: None,
+            },
+            Branch {
+                slug: "blue".to_string(),
+                ratio: 1,
+                feature: None,
+                features: None,
+            },
+        ],
+        reference_branch: Some("control".to_string()),
+        ..Default::default()
+    };
+
+    let id = uuid::Uuid::new_v4();
+
     // If the `app_name` or `channel` doesn't match the experiment,
     // then the client won't be enrolled.
     // Start with a context that does't match the app_name:
@@ -962,246 +844,46 @@
         enrollment.status,
         EnrollmentStatus::NotEnrolled {
             reason: NotEnrolledReason::NotTargeted
->>>>>>> 32de3d62
         }
-        Ok(())
-    }
-
-    #[test]
-    fn test_targeting() {
-        // Here's our valid jexl statement
-        let expression_statement =
-            "app_id == '1010' && (app_version|versionCompare('4.0') >= 0 || locale == \"en-US\")";
-
-        // A matching context testing the logical AND + OR of the expression
-        let targeting_attributes = AppContext {
-            app_name: "nimbus_test".to_string(),
-            app_id: "1010".to_string(),
-            channel: "test".to_string(),
-            app_version: Some("4.4".to_string()),
-            app_build: Some("1234".to_string()),
-            architecture: Some("x86_64".to_string()),
-            device_manufacturer: Some("Samsung".to_string()),
-            device_model: Some("Galaxy S10".to_string()),
-            locale: Some("en-US".to_string()),
-            os: Some("Android".to_string()),
-            os_version: Some("10".to_string()),
-            android_sdk_version: Some("29".to_string()),
-            debug_tag: None,
-            custom_targeting_attributes: None,
-            ..Default::default()
-        }
-        .into();
-        let event_store = Arc::new(Mutex::new(EventStore::new()));
-        assert_eq!(
-            targeting(
-                expression_statement,
-                &targeting_attributes,
-                event_store.clone()
-            ),
-            None
-        );
-
-        // A matching context testing the logical OR of the expression
-        let targeting_attributes = AppContext {
-            app_name: "nimbus_test".to_string(),
-            app_id: "1010".to_string(),
-            channel: "test".to_string(),
-            app_version: Some("4.4".to_string()),
-            app_build: Some("1234".to_string()),
-            architecture: Some("x86_64".to_string()),
-            device_manufacturer: Some("Samsung".to_string()),
-            device_model: Some("Galaxy S10".to_string()),
-            locale: Some("de-DE".to_string()),
-            os: Some("Android".to_string()),
-            os_version: Some("10".to_string()),
-            android_sdk_version: Some("29".to_string()),
-            debug_tag: None,
-            custom_targeting_attributes: None,
-            ..Default::default()
-        }
-        .into();
-        assert_eq!(
-            targeting(
-                expression_statement,
-                &targeting_attributes,
-                event_store.clone()
-            ),
-            None
-        );
-
-        // A matching context testing the other branch of the logical OR
-        let targeting_attributes = AppContext {
-            app_name: "nimbus_test".to_string(),
-            app_id: "1010".to_string(),
-            channel: "test".to_string(),
-            app_version: Some("3.4".to_string()),
-            app_build: Some("1234".to_string()),
-            architecture: Some("x86_64".to_string()),
-            device_manufacturer: Some("Samsung".to_string()),
-            device_model: Some("Galaxy S10".to_string()),
-            locale: Some("en-US".to_string()),
-            os: Some("Android".to_string()),
-            os_version: Some("10".to_string()),
-            android_sdk_version: Some("29".to_string()),
-            debug_tag: None,
-            custom_targeting_attributes: None,
-            ..Default::default()
-        }
-        .into();
-        assert_eq!(
-            targeting(
-                expression_statement,
-                &targeting_attributes,
-                event_store.clone()
-            ),
-            None
-        );
-
-        // A non-matching context testing the logical AND of the expression
-        let non_matching_targeting = AppContext {
-            app_name: "not_nimbus_test".to_string(),
-            app_id: "org.example.app".to_string(),
-            channel: "test".to_string(),
-            app_version: Some("4.4".to_string()),
-            app_build: Some("1234".to_string()),
-            architecture: Some("x86_64".to_string()),
-            device_manufacturer: Some("Samsung".to_string()),
-            device_model: Some("Galaxy S10".to_string()),
-            locale: Some("en-US".to_string()),
-            os: Some("Android".to_string()),
-            os_version: Some("10".to_string()),
-            android_sdk_version: Some("29".to_string()),
-            debug_tag: None,
-            custom_targeting_attributes: None,
-            ..Default::default()
-        }
-        .into();
-        assert!(matches!(
-            targeting(
-                expression_statement,
-                &non_matching_targeting,
-                event_store.clone()
-            ),
-            Some(EnrollmentStatus::NotEnrolled {
-                reason: NotEnrolledReason::NotTargeted
-            })
-        ));
-
-        // A non-matching context testing the logical OR of the expression
-        let non_matching_targeting = AppContext {
-            app_name: "not_nimbus_test".to_string(),
-            app_id: "1010".to_string(),
-            channel: "test".to_string(),
-            app_version: Some("3.5".to_string()),
-            app_build: Some("1234".to_string()),
-            architecture: Some("x86_64".to_string()),
-            device_manufacturer: Some("Samsung".to_string()),
-            device_model: Some("Galaxy S10".to_string()),
-            locale: Some("de-DE".to_string()),
-            os: Some("Android".to_string()),
-            os_version: Some("10".to_string()),
-            android_sdk_version: Some("29".to_string()),
-            debug_tag: None,
-            custom_targeting_attributes: None,
-            ..Default::default()
-        }
-        .into();
-        assert!(matches!(
-            targeting(expression_statement, &non_matching_targeting, event_store),
-            Some(EnrollmentStatus::NotEnrolled {
-                reason: NotEnrolledReason::NotTargeted
-            })
-        ));
-    }
-
-<<<<<<< HEAD
-    #[test]
-    fn test_targeting_custom_targeting_attributes() {
-        // Here's our valid jexl statement
-        let expression_statement =
-            "app_id == '1010' && (app_version == '4.4' || locale == \"en-US\") && is_first_run == true && ios_version == '8.8'";
-
-        let mut custom_targeting_attributes = Map::<String, Value>::new();
-        custom_targeting_attributes.insert("is_first_run".into(), json!(true));
-        custom_targeting_attributes.insert("ios_version".into(), json!("8.8"));
-        // A matching context that includes the appropriate specific context
-        let targeting_attributes = AppContext {
-            app_name: "nimbus_test".to_string(),
-            app_id: "1010".to_string(),
-            channel: "test".to_string(),
-            app_version: Some("4.4".to_string()),
-            app_build: Some("1234".to_string()),
-            architecture: Some("x86_64".to_string()),
-            device_manufacturer: Some("Samsung".to_string()),
-            device_model: Some("Galaxy S10".to_string()),
-            locale: Some("en-US".to_string()),
-            os: Some("Android".to_string()),
-            os_version: Some("10".to_string()),
-            android_sdk_version: Some("29".to_string()),
-            debug_tag: None,
-            custom_targeting_attributes: Some(custom_targeting_attributes),
-            ..Default::default()
-        }
-        .into();
-        let event_store = Arc::new(Mutex::new(EventStore::new()));
-        assert_eq!(
-            targeting(
-                expression_statement,
-                &targeting_attributes,
-                event_store.clone()
-            ),
-            None
-        );
-
-        // A matching context without the specific context
-        let targeting_attributes = AppContext {
-            app_name: "nimbus_test".to_string(),
-            app_id: "1010".to_string(),
-            channel: "test".to_string(),
-            app_version: Some("4.4".to_string()),
-            app_build: Some("1234".to_string()),
-            architecture: Some("x86_64".to_string()),
-            device_manufacturer: Some("Samsung".to_string()),
-            device_model: Some("Galaxy S10".to_string()),
-            locale: Some("en-US".to_string()),
-            os: Some("Android".to_string()),
-            os_version: Some("10".to_string()),
-            android_sdk_version: Some("29".to_string()),
-            debug_tag: None,
-            custom_targeting_attributes: None,
-            ..Default::default()
-        }
-        .into();
-        // We haven't defined `is_first_run` here, so this should error out, i.e. return an error.
-        assert!(matches!(
-            targeting(expression_statement, &targeting_attributes, event_store),
-            Some(EnrollmentStatus::Error { .. })
-        ));
-    }
-
-    #[test]
-    fn test_targeting_is_already_enrolled() {
-        // Here's our valid jexl statement
-        let expression_statement = "is_already_enrolled";
-        // A matching context that includes the appropriate specific context
-        let mut targeting_attributes: TargetingAttributes = AppContext {
-            app_name: "nimbus_test".to_string(),
-            app_id: "1010".to_string(),
-            channel: "test".to_string(),
-            app_version: Some("4.4".to_string()),
-            app_build: Some("1234".to_string()),
-            architecture: Some("x86_64".to_string()),
-            device_manufacturer: Some("Samsung".to_string()),
-            device_model: Some("Galaxy S10".to_string()),
-            locale: Some("en-US".to_string()),
-            os: Some("Android".to_string()),
-            os_version: Some("10".to_string()),
-            android_sdk_version: Some("29".to_string()),
-            debug_tag: None,
-            custom_targeting_attributes: None,
-            ..Default::default()
-=======
+    ));
+}
+
+#[test]
+fn test_enrollment_bucketing() {
+    let experiment = Experiment {
+        app_id: Some("org.example.app".to_string()),
+        channel: Some("nightly".to_string()),
+        schema_version: "1.0.0".to_string(),
+        slug: "TEST_EXP1".to_string(),
+        is_enrollment_paused: false,
+        feature_ids: vec!["test-feature".to_string()],
+        bucket_config: BucketConfig {
+            randomization_unit: RandomizationUnit::NimbusId,
+            namespace:
+                "bug-1637316-message-aboutwelcome-pull-factor-reinforcement-76-rel-release-76-77"
+                    .to_string(),
+            start: 0,
+            count: 2000,
+            total: 10000,
+        },
+        branches: vec![
+            Branch {
+                slug: "control".to_string(),
+                ratio: 1,
+                feature: None,
+                features: None,
+            },
+            Branch {
+                slug: "blue".to_string(),
+                ratio: 1,
+                feature: None,
+                features: None,
+            },
+        ],
+        reference_branch: Some("control".to_string()),
+        ..Default::default()
+    };
+
     let available_randomization_units = Default::default();
     // 299eed1e-be6d-457d-9e53-da7b1a03f10d uuid fits in start: 0, count: 2000, total: 10000 with the example namespace, to the treatment-variation-b branch
     // Tested against the desktop implementation
@@ -1225,489 +907,18 @@
         EnrollmentStatus::Enrolled {
             reason: EnrolledReason::Qualified,
             ..
->>>>>>> 32de3d62
         }
-        .into();
-        targeting_attributes.is_already_enrolled = true;
-        let event_store = Arc::new(Mutex::new(EventStore::new()));
-
-        // The targeting should pass!
-        assert_eq!(
-            targeting(
-                expression_statement,
-                &targeting_attributes,
-                event_store.clone()
-            ),
-            None
-        );
-
-        // We make the is_already_enrolled false and try again
-        targeting_attributes.is_already_enrolled = false;
-        assert_eq!(
-            targeting(expression_statement, &targeting_attributes, event_store),
-            Some(EnrollmentStatus::NotEnrolled {
-                reason: NotEnrolledReason::NotTargeted
-            })
-        );
-    }
-
-<<<<<<< HEAD
-    #[test]
-    fn test_targeting_active_experiments_equivalency() {
-        // Here's our valid jexl statement
-        let expression_statement = "'test' in active_experiments";
-        // A matching context that includes the appropriate specific context
-        let mut targeting_attributes: TargetingAttributes = AppContext {
-            app_name: "nimbus_test".to_string(),
-            app_id: "1010".to_string(),
-            channel: "test".to_string(),
-            app_version: Some("4.4".to_string()),
-            app_build: Some("1234".to_string()),
-            architecture: Some("x86_64".to_string()),
-            device_manufacturer: Some("Samsung".to_string()),
-            device_model: Some("Galaxy S10".to_string()),
-            locale: Some("en-US".to_string()),
-            os: Some("Android".to_string()),
-            os_version: Some("10".to_string()),
-            android_sdk_version: Some("29".to_string()),
-            debug_tag: None,
-            custom_targeting_attributes: None,
-            ..Default::default()
-        }
-        .into();
-        let mut set = HashSet::<String>::new();
-        set.insert("test".into());
-        targeting_attributes.active_experiments = set;
-        let event_store = Arc::new(Mutex::new(EventStore::new()));
-
-        // The targeting should pass!
-        assert_eq!(
-            targeting(
-                expression_statement,
-                &targeting_attributes,
-                event_store.clone()
-            ),
-            None
-        );
-
-        // We set active_experiment treatment to something not expected and try again
-        let mut set = HashSet::<String>::new();
-        set.insert("test1".into());
-        targeting_attributes.active_experiments = set;
-        assert_eq!(
-            targeting(
-                expression_statement,
-                &targeting_attributes,
-                event_store.clone()
-            ),
-            Some(EnrollmentStatus::NotEnrolled {
-                reason: NotEnrolledReason::NotTargeted
-            })
-        );
-
-        // We set active_experiments to None and try again
-        let set = HashSet::<String>::new();
-        targeting_attributes.active_experiments = set;
-        assert_eq!(
-            targeting(expression_statement, &targeting_attributes, event_store),
-            Some(EnrollmentStatus::NotEnrolled {
-                reason: NotEnrolledReason::NotTargeted
-            })
-        );
-    }
-
-    #[test]
-    fn test_targeting_active_experiments_exists() {
-        // Here's our valid jexl statement
-        let expression_statement = "'test' in active_experiments";
-        // A matching context that includes the appropriate specific context
-        let mut targeting_attributes: TargetingAttributes = AppContext {
-            app_name: "nimbus_test".to_string(),
-            app_id: "1010".to_string(),
-            channel: "test".to_string(),
-            app_version: Some("4.4".to_string()),
-            app_build: Some("1234".to_string()),
-            architecture: Some("x86_64".to_string()),
-            device_manufacturer: Some("Samsung".to_string()),
-            device_model: Some("Galaxy S10".to_string()),
-            locale: Some("en-US".to_string()),
-            os: Some("Android".to_string()),
-            os_version: Some("10".to_string()),
-            android_sdk_version: Some("29".to_string()),
-            debug_tag: None,
-            custom_targeting_attributes: None,
-            ..Default::default()
-        }
-        .into();
-        let mut set = HashSet::<String>::new();
-        set.insert("test".into());
-        targeting_attributes.active_experiments = set;
-        let event_store = Arc::new(Mutex::new(EventStore::new()));
-
-        // The targeting should pass!
-        assert_eq!(
-            targeting(
-                expression_statement,
-                &targeting_attributes,
-                event_store.clone()
-            ),
-            None
-        );
-
-        // We set active_experiment treatment to something not expected and try again
-        let set = HashSet::<String>::new();
-        targeting_attributes.active_experiments = set;
-        assert_eq!(
-            targeting(expression_statement, &targeting_attributes, event_store),
-            Some(EnrollmentStatus::NotEnrolled {
-                reason: NotEnrolledReason::NotTargeted
-            })
-        );
-    }
-
-    #[test]
-    fn test_invalid_expression() {
-        // This expression doesn't return a bool
-        let expression_statement = "2.0";
-        let event_store = Arc::new(Mutex::new(EventStore::new()));
-
-        assert_eq!(
-            targeting(expression_statement, &Default::default(), event_store),
-            Some(EnrollmentStatus::Error {
-                reason: "Invalid Expression - didn't evaluate to a bool".to_string()
-            })
-        )
-    }
-
-    #[test]
-    fn test_evaluation_error() {
-        // This is an invalid JEXL statement
-        let expression_statement = "This is not a valid JEXL expression";
-        let event_store = Arc::new(Mutex::new(EventStore::new()));
-
-        assert!(
-            matches!(targeting(expression_statement, &Default::default(),
-        event_store), Some(EnrollmentStatus::Error { reason }) if reason.starts_with("EvaluationError:"))
-        )
-    }
-
-    #[test]
-    fn test_qualified_enrollment() {
-        let experiment = Experiment {
-            app_name: Some("NimbusTest".to_string()),
-            app_id: Some("org.example.app".to_string()),
-            channel: Some("nightly".to_string()),
-            schema_version: "1.0.0".to_string(),
-            slug: "TEST_EXP".to_string(),
-            is_enrollment_paused: false,
-            feature_ids: vec!["monkey".to_string()],
-            bucket_config: BucketConfig {
-                randomization_unit: RandomizationUnit::NimbusId,
-                start: 0,
-                count: 10000,
-                total: 10000,
-                ..Default::default()
-            },
-            branches: vec![
-                Branch {
-                    slug: "control".to_string(),
-                    ratio: 1,
-                    feature: None,
-                    features: None,
-                },
-                Branch {
-                    slug: "blue".to_string(),
-                    ratio: 1,
-                    feature: None,
-                    features: None,
-                },
-            ],
-            reference_branch: Some("control".to_string()),
-            ..Default::default()
-        };
-
-        // Application context for matching the above experiment.  If the `app_name` or
-        // `channel` doesn't match the experiment, then the client won't be enrolled.
-        let mut targeting_attributes = AppContext {
-            app_name: "NimbusTest".to_string(),
-            channel: "nightly".to_string(),
-            ..Default::default()
-        }
-        .into();
-        let event_store = Arc::new(Mutex::new(EventStore::new()));
-
-        let id = uuid::Uuid::new_v4();
-
-        let enrollment = evaluate_enrollment(
-            &id,
-            &Default::default(),
-            &targeting_attributes,
-            &experiment,
-            event_store.clone(),
-        )
-        .unwrap();
-        println!("Uh oh!  {:#?}", enrollment.status);
-        assert!(matches!(
-            enrollment.status,
-            EnrollmentStatus::Enrolled {
-                reason: EnrolledReason::Qualified,
-                ..
-            }
-        ));
-
-        // Change the channel to test when it has a different case than expected
-        // (See SDK-246: https://jira.mozilla.com/browse/SDK-246 )
-        targeting_attributes.app_context.channel = "Nightly".to_string();
-
-        // Now we will be enrolled in the experiment because we have the right channel, but with different capitalization
-        let enrollment = evaluate_enrollment(
-            &id,
-            &Default::default(),
-            &targeting_attributes,
-            &experiment,
-            event_store,
-        )
-        .unwrap();
-        assert!(matches!(
-            enrollment.status,
-            EnrollmentStatus::Enrolled {
-                reason: EnrolledReason::Qualified,
-                ..
-            }
-        ));
-    }
-
-    #[test]
-    fn test_wrong_randomization_units() {
-        let experiment = Experiment {
-            app_name: Some("NimbusTest".to_string()),
-            app_id: Some("org.example.app".to_string()),
-            channel: Some("nightly".to_string()),
-            schema_version: "1.0.0".to_string(),
-            slug: "TEST_EXP".to_string(),
-            is_enrollment_paused: false,
-            feature_ids: vec!["test-feature".to_string()],
-            bucket_config: BucketConfig {
-                randomization_unit: RandomizationUnit::ClientId,
-                start: 0,
-                count: 10000,
-                total: 10000,
-                ..Default::default()
-            },
-            branches: vec![
-                Branch {
-                    slug: "control".to_string(),
-                    ratio: 1,
-                    feature: None,
-                    features: None,
-                },
-                Branch {
-                    slug: "blue".to_string(),
-                    ratio: 1,
-                    feature: None,
-                    features: None,
-                },
-            ],
-            reference_branch: Some("control".to_string()),
-            ..Default::default()
-        };
-
-        // Application context for matching the above experiment.  If any of the `app_name`, `app_id`,
-        // or `channel` doesn't match the experiment, then the client won't be enrolled.
-        let targeting_attributes = AppContext {
-            app_name: "NimbusTest".to_string(),
-            app_id: "org.example.app".to_string(),
-            channel: "nightly".to_string(),
-            ..Default::default()
-        }
-        .into();
-        let event_store = Arc::new(Mutex::new(EventStore::new()));
-
-        // We won't be enrolled in the experiment because we don't have the right randomization units since the
-        // experiment is requesting the `ClientId` and the `Default::default()` here will just have the
-        // NimbusId.
-        let enrollment = evaluate_enrollment(
-            &uuid::Uuid::new_v4(),
-            &Default::default(),
-            &targeting_attributes,
-            &experiment,
-            event_store.clone(),
-        )
-        .unwrap();
-        // The status should be `Error`
-        assert!(matches!(enrollment.status, EnrollmentStatus::Error { .. }));
-
-        // Fits because of the client_id.
-        let available_randomization_units = AvailableRandomizationUnits::with_client_id("bobo");
-        let id = uuid::Uuid::parse_str("542213c0-9aef-47eb-bc6b-3b8529736ba2").unwrap();
-        let enrollment = evaluate_enrollment(
-            &id,
-            &available_randomization_units,
-            &targeting_attributes,
-            &experiment,
-            event_store,
-        )
-        .unwrap();
-        assert!(matches!(
-            enrollment.status,
-            EnrollmentStatus::Enrolled {
-                reason: EnrolledReason::Qualified,
-                ..
-            }
-        ));
-    }
-
-    #[test]
-    fn test_not_targeted_for_enrollment() {
-        let experiment = Experiment {
-            app_name: Some("NimbusTest".to_string()),
-            app_id: Some("org.example.app".to_string()),
-            channel: Some("nightly".to_string()),
-            schema_version: "1.0.0".to_string(),
-            slug: "TEST_EXP2".to_string(),
-            is_enrollment_paused: false,
-            feature_ids: vec!["test-feature".to_string()],
-            bucket_config: BucketConfig {
-                randomization_unit: RandomizationUnit::NimbusId,
-                start: 0,
-                count: 10000,
-                total: 10000,
-                ..Default::default()
-            },
-            branches: vec![
-                Branch {
-                    slug: "control".to_string(),
-                    ratio: 1,
-                    feature: None,
-                    features: None,
-                },
-                Branch {
-                    slug: "blue".to_string(),
-                    ratio: 1,
-                    feature: None,
-                    features: None,
-                },
-            ],
-            reference_branch: Some("control".to_string()),
-            ..Default::default()
-        };
-
-        let id = uuid::Uuid::new_v4();
-
-        // If the `app_name` or `channel` doesn't match the experiment,
-        // then the client won't be enrolled.
-        // Start with a context that does't match the app_name:
-        let mut targeting_attributes = AppContext {
-            app_name: "Wrong!".to_string(),
-            channel: "nightly".to_string(),
-            ..Default::default()
-        }
-        .into();
-        let event_store = Arc::new(Mutex::new(EventStore::new()));
-
-        // We won't be enrolled in the experiment because we don't have the right app_name
-        let enrollment = evaluate_enrollment(
-            &id,
-            &Default::default(),
-            &targeting_attributes,
-            &experiment,
-            event_store.clone(),
-        )
-        .unwrap();
-        assert!(matches!(
-            enrollment.status,
-            EnrollmentStatus::NotEnrolled {
-                reason: NotEnrolledReason::NotTargeted
-            }
-        ));
-
-        // Change the app_name back and change the channel to test when it doesn't match:
-        targeting_attributes.app_context.app_name = "NimbusTest".to_string();
-        targeting_attributes.app_context.channel = "Wrong".to_string();
-
-        // Now we won't be enrolled in the experiment because we don't have the right channel, but with the same
-        // `NotTargeted` reason
-        let enrollment = evaluate_enrollment(
-            &id,
-            &Default::default(),
-            &targeting_attributes,
-            &experiment,
-            event_store,
-        )
-        .unwrap();
-        assert!(matches!(
-            enrollment.status,
-            EnrollmentStatus::NotEnrolled {
-                reason: NotEnrolledReason::NotTargeted
-            }
-        ));
-    }
-
-    #[test]
-    fn test_enrollment_bucketing() {
-        let experiment = Experiment {
-            app_id: Some("org.example.app".to_string()),
-            channel: Some("nightly".to_string()),
-            schema_version: "1.0.0".to_string(),
-            slug: "TEST_EXP1".to_string(),
-            is_enrollment_paused: false,
-            feature_ids: vec!["test-feature".to_string()],
-            bucket_config: BucketConfig {
-                randomization_unit: RandomizationUnit::NimbusId,
-                namespace:
-                "bug-1637316-message-aboutwelcome-pull-factor-reinforcement-76-rel-release-76-77"
-                    .to_string(),
-                start: 0,
-                count: 2000,
-                total: 10000,
-            },
-            branches: vec![
-                Branch {
-                    slug: "control".to_string(),
-                    ratio: 1,
-                    feature: None,
-                    features: None,
-                },
-                Branch {
-                    slug: "blue".to_string(),
-                    ratio: 1,
-                    feature: None,
-                    features: None,
-                },
-            ],
-            reference_branch: Some("control".to_string()),
-            ..Default::default()
-        };
-
-        let available_randomization_units = Default::default();
-        // 299eed1e-be6d-457d-9e53-da7b1a03f10d uuid fits in start: 0, count: 2000, total: 10000 with the example namespace, to the treatment-variation-b branch
-        // Tested against the desktop implementation
-        let id = uuid::Uuid::parse_str("299eed1e-be6d-457d-9e53-da7b1a03f10d").unwrap();
-        // Application context for matching exp3
-        let targeting_attributes = AppContext {
-            app_id: "org.example.app".to_string(),
-            channel: "nightly".to_string(),
-            ..Default::default()
-        }
-        .into();
-        let event_store = Arc::new(Mutex::new(EventStore::new()));
-
-        let enrollment = evaluate_enrollment(
-            &id,
-            &available_randomization_units,
-            &targeting_attributes,
-            &experiment,
-            event_store,
-        )
-        .unwrap();
-        assert!(matches!(
-            enrollment.status,
-            EnrollmentStatus::Enrolled {
-                reason: EnrolledReason::Qualified,
-                ..
-            }
-        ));
-    }
+    ));
+}
+
+#[cfg(feature = "nimbus")]
+mod stateful_tests {
+    use super::*;
+    use crate::behavior::{
+        EventStore, Interval, IntervalConfig, IntervalData, MultiIntervalCounter,
+        SingleIntervalCounter,
+    };
+    use chrono::Utc;
 
     #[test]
     fn test_event_sum_transform() {
@@ -1720,30 +931,16 @@
             config: IntervalConfig::new(3, Interval::Days),
         }]);
 
-        let event_store = Arc::new(Mutex::new(EventStore::from(vec![(
-            "app.foregrounded".to_string(),
-            counter,
-        )])));
-        let targeting_attributes: TargetingAttributes = AppContext {
-            ..Default::default()
-        }
-        .into();
-        assert_eq!(
-            targeting(
-                "'app.foregrounded'|eventSum('Days', 3, 0) > 2",
-                &targeting_attributes,
-                event_store.clone()
-            ),
+        let event_store = EventStore::from(vec![("app.foregrounded".to_string(), counter)]);
+        let th = event_store.into();
+        assert_eq!(
+            targeting("'app.foregrounded'|eventSum('Days', 3, 0) > 2", &th),
             Some(EnrollmentStatus::NotEnrolled {
                 reason: NotEnrolledReason::NotTargeted
             })
         );
         assert_eq!(
-            targeting(
-                "'app.foregrounded'|eventSum('Days', 3, 0) > 1",
-                &targeting_attributes,
-                event_store
-            ),
+            targeting("'app.foregrounded'|eventSum('Days', 3, 0) > 1", &th,),
             None
         );
     }
@@ -1759,19 +956,12 @@
             config: IntervalConfig::new(3, Interval::Days),
         }]);
 
-        let event_store = Arc::new(Mutex::new(EventStore::from(vec![(
-            "app.foregrounded".to_string(),
-            counter,
-        )])));
-        let targeting_attributes: TargetingAttributes = AppContext {
-            ..Default::default()
-        }
-        .into();
+        let event_store = EventStore::from(vec![("app.foregrounded".to_string(), counter)]);
+        let th = event_store.into();
         assert_eq!(
             targeting(
                 "'app.foregrounded'|eventCountNonZero('Days', 3, 0) > 2",
-                &targeting_attributes,
-                event_store.clone()
+                &th,
             ),
             Some(EnrollmentStatus::NotEnrolled {
                 reason: NotEnrolledReason::NotTargeted
@@ -1780,8 +970,7 @@
         assert_eq!(
             targeting(
                 "'app.foregrounded'|eventCountNonZero('Days', 3, 0) > 1",
-                &targeting_attributes,
-                event_store
+                &th,
             ),
             None
         );
@@ -1798,19 +987,12 @@
             config: IntervalConfig::new(3, Interval::Days),
         }]);
 
-        let event_store = Arc::new(Mutex::new(EventStore::from(vec![(
-            "app.foregrounded".to_string(),
-            counter,
-        )])));
-        let targeting_attributes: TargetingAttributes = AppContext {
-            ..Default::default()
-        }
-        .into();
+        let event_store = EventStore::from(vec![("app.foregrounded".to_string(), counter)]);
+        let th = event_store.into();
         assert_eq!(
             targeting(
                 "'app.foregrounded'|eventAveragePerInterval('Days', 7, 0) > 2",
-                &targeting_attributes,
-                event_store.clone()
+                &th,
             ),
             Some(EnrollmentStatus::NotEnrolled {
                 reason: NotEnrolledReason::NotTargeted
@@ -1819,8 +1001,7 @@
         assert_eq!(
             targeting(
                 "'app.foregrounded'|eventAveragePerInterval('Days', 7, 0) > 1.14",
-                &targeting_attributes,
-                event_store
+                &th,
             ),
             None
         );
@@ -1837,19 +1018,12 @@
             config: IntervalConfig::new(3, Interval::Days),
         }]);
 
-        let event_store = Arc::new(Mutex::new(EventStore::from(vec![(
-            "app.foregrounded".to_string(),
-            counter,
-        )])));
-        let targeting_attributes: TargetingAttributes = AppContext {
-            ..Default::default()
-        }
-        .into();
+        let event_store = EventStore::from(vec![("app.foregrounded".to_string(), counter)]);
+        let th = event_store.into();
         assert_eq!(
             targeting(
                 "'app.foregrounded'|eventAveragePerNonZeroInterval('Days', 7, 0) == 1",
-                &targeting_attributes,
-                event_store.clone()
+                &th,
             ),
             Some(EnrollmentStatus::NotEnrolled {
                 reason: NotEnrolledReason::NotTargeted
@@ -1858,8 +1032,7 @@
         assert_eq!(
             targeting(
                 "'app.foregrounded'|eventAveragePerNonZeroInterval('Days', 7, 0) == 2.25",
-                &targeting_attributes,
-                event_store
+                &th,
             ),
             None
         );
@@ -1867,17 +1040,12 @@
 
     #[test]
     fn test_event_transform_sum_cnz_avg_avgnz_parameters() {
-        let targeting_attributes: TargetingAttributes = AppContext {
-            ..Default::default()
-        }
-        .into();
-        let event_store = Arc::new(Mutex::new(EventStore::new()));
+        let th = Default::default();
 
         assert_eq!(
             targeting(
                 "'app.foregrounded'|eventSum('Days') > 1",
-                &targeting_attributes,
-                event_store.clone()
+                &th,
             ),
             Some(EnrollmentStatus::Error {
                 reason: "EvaluationError: Custom error: Transform parameter error: event transform Sum requires 2-3 parameters"
@@ -1887,8 +1055,7 @@
         assert_eq!(
             targeting(
                 "1|eventSum('Days', 3, 0) > 1",
-                &targeting_attributes,
-                event_store.clone()
+                &th,
             ),
             Some(EnrollmentStatus::Error {
                 reason: "EvaluationError: Custom error: JSON Error: invalid type: floating point `1`, expected a string"
@@ -1898,8 +1065,7 @@
         assert_eq!(
             targeting(
                 "'app.foregrounded'|eventSum(1, 3, 0) > 1",
-                &targeting_attributes,
-                event_store.clone()
+                &th,
             ),
             Some(EnrollmentStatus::Error {
                 reason: "EvaluationError: Custom error: JSON Error: invalid type: floating point `1`, expected a string"
@@ -1909,8 +1075,7 @@
         assert_eq!(
             targeting(
                 "'app.foregrounded'|eventSum('Day', 3, 0) > 1",
-                &targeting_attributes,
-                event_store.clone()
+                &th,
             ),
             Some(EnrollmentStatus::Error {
                 reason: "EvaluationError: Custom error: Behavior error: IntervalParseError: Day is not a valid Interval"
@@ -1920,8 +1085,7 @@
         assert_eq!(
             targeting(
                 "'app.foregrounded'|eventSum('Days', 'test', 0) > 1",
-                &targeting_attributes,
-                event_store.clone()
+                &th,
             ),
             Some(EnrollmentStatus::Error {
                 reason: "EvaluationError: Custom error: Transform parameter error: event transform Sum requires a positive number as the second parameter"
@@ -1931,8 +1095,7 @@
         assert_eq!(
             targeting(
                 "'app.foregrounded'|eventSum('Days', 3, 'test') > 1",
-                &targeting_attributes,
-                event_store
+                &th,
             ),
             Some(EnrollmentStatus::Error {
                 reason: "EvaluationError: Custom error: Transform parameter error: event transform Sum requires a positive number as the third parameter"
@@ -1943,17 +1106,12 @@
 
     #[test]
     fn test_event_transform_last_seen_parameters() {
-        let targeting_attributes: TargetingAttributes = AppContext {
-            ..Default::default()
-        }
-        .into();
-        let event_store = Arc::new(Mutex::new(EventStore::new()));
+        let th = Default::default();
 
         assert_eq!(
             targeting(
                 "'app.foregrounded'|eventLastSeen() > 1",
-                &targeting_attributes,
-                event_store.clone()
+                &th,
             ),
             Some(EnrollmentStatus::Error {
                 reason: "EvaluationError: Custom error: Transform parameter error: event transform LastSeen requires 1-2 parameters"
@@ -1963,8 +1121,7 @@
         assert_eq!(
             targeting(
                 "'app.foregrounded'|eventLastSeen('Days', 0, 10) > 1",
-                &targeting_attributes,
-                event_store.clone()
+                &th,
             ),
             Some(EnrollmentStatus::Error {
                 reason: "EvaluationError: Custom error: Transform parameter error: event transform LastSeen requires 1-2 parameters"
@@ -1974,8 +1131,7 @@
         assert_eq!(
             targeting(
                 "1|eventLastSeen('Days', 0) > 1",
-                &targeting_attributes,
-                event_store.clone()
+                &th,
             ),
             Some(EnrollmentStatus::Error {
                 reason: "EvaluationError: Custom error: JSON Error: invalid type: floating point `1`, expected a string"
@@ -1985,8 +1141,7 @@
         assert_eq!(
             targeting(
                 "'app.foregrounded'|eventLastSeen(1, 0) > 1",
-                &targeting_attributes,
-                event_store.clone()
+                &th,
             ),
             Some(EnrollmentStatus::Error {
                 reason: "EvaluationError: Custom error: JSON Error: invalid type: floating point `1`, expected a string"
@@ -1996,8 +1151,7 @@
         assert_eq!(
             targeting(
                 "'app.foregrounded'|eventLastSeen('Day', 0) > 1",
-                &targeting_attributes,
-                event_store.clone()
+                &th,
             ),
             Some(EnrollmentStatus::Error {
                 reason: "EvaluationError: Custom error: Behavior error: IntervalParseError: Day is not a valid Interval"
@@ -2007,8 +1161,7 @@
         assert_eq!(
             targeting(
                 "'app.foregrounded'|eventLastSeen('Days', 'test') > 1",
-                &targeting_attributes,
-                event_store
+                &th,
             ),
             Some(EnrollmentStatus::Error {
                 reason: "EvaluationError: Custom error: Transform parameter error: event transform LastSeen requires a positive number as the second parameter"
@@ -2016,254 +1169,4 @@
             })
         );
     }
-=======
-#[test]
-fn test_event_sum_transform() {
-    let counter = MultiIntervalCounter::new(vec![SingleIntervalCounter {
-        data: IntervalData {
-            bucket_count: 3,
-            starting_instant: Utc::now(),
-            buckets: vec![1, 1, 0].into(),
-        },
-        config: IntervalConfig::new(3, Interval::Days),
-    }]);
-
-    let event_store = EventStore::from(vec![("app.foregrounded".to_string(), counter)]);
-    let th = event_store.into();
-    assert_eq!(
-        targeting("'app.foregrounded'|eventSum('Days', 3, 0) > 2", &th),
-        Some(EnrollmentStatus::NotEnrolled {
-            reason: NotEnrolledReason::NotTargeted
-        })
-    );
-    assert_eq!(
-        targeting("'app.foregrounded'|eventSum('Days', 3, 0) > 1", &th,),
-        None
-    );
-}
-
-#[test]
-fn test_event_count_non_zero_transform() {
-    let counter = MultiIntervalCounter::new(vec![SingleIntervalCounter {
-        data: IntervalData {
-            bucket_count: 3,
-            starting_instant: Utc::now(),
-            buckets: vec![1, 2, 0].into(),
-        },
-        config: IntervalConfig::new(3, Interval::Days),
-    }]);
-
-    let event_store = EventStore::from(vec![("app.foregrounded".to_string(), counter)]);
-    let th = event_store.into();
-    assert_eq!(
-        targeting(
-            "'app.foregrounded'|eventCountNonZero('Days', 3, 0) > 2",
-            &th,
-        ),
-        Some(EnrollmentStatus::NotEnrolled {
-            reason: NotEnrolledReason::NotTargeted
-        })
-    );
-    assert_eq!(
-        targeting(
-            "'app.foregrounded'|eventCountNonZero('Days', 3, 0) > 1",
-            &th,
-        ),
-        None
-    );
-}
-
-#[test]
-fn test_event_average_per_interval_transform() {
-    let counter = MultiIntervalCounter::new(vec![SingleIntervalCounter {
-        data: IntervalData {
-            bucket_count: 3,
-            starting_instant: Utc::now(),
-            buckets: vec![1, 2, 0, 0, 0, 2, 3].into(),
-        },
-        config: IntervalConfig::new(3, Interval::Days),
-    }]);
-
-    let event_store = EventStore::from(vec![("app.foregrounded".to_string(), counter)]);
-    let th = event_store.into();
-    assert_eq!(
-        targeting(
-            "'app.foregrounded'|eventAveragePerInterval('Days', 7, 0) > 2",
-            &th,
-        ),
-        Some(EnrollmentStatus::NotEnrolled {
-            reason: NotEnrolledReason::NotTargeted
-        })
-    );
-    assert_eq!(
-        targeting(
-            "'app.foregrounded'|eventAveragePerInterval('Days', 7, 0) > 1.14",
-            &th,
-        ),
-        None
-    );
-}
-
-#[test]
-fn test_event_average_per_non_zero_interval_transform() {
-    let counter = MultiIntervalCounter::new(vec![SingleIntervalCounter {
-        data: IntervalData {
-            bucket_count: 3,
-            starting_instant: Utc::now(),
-            buckets: vec![1, 2, 0, 0, 0, 2, 4].into(),
-        },
-        config: IntervalConfig::new(3, Interval::Days),
-    }]);
-
-    let event_store = EventStore::from(vec![("app.foregrounded".to_string(), counter)]);
-    let th = event_store.into();
-    assert_eq!(
-        targeting(
-            "'app.foregrounded'|eventAveragePerNonZeroInterval('Days', 7, 0) == 1",
-            &th,
-        ),
-        Some(EnrollmentStatus::NotEnrolled {
-            reason: NotEnrolledReason::NotTargeted
-        })
-    );
-    assert_eq!(
-        targeting(
-            "'app.foregrounded'|eventAveragePerNonZeroInterval('Days', 7, 0) == 2.25",
-            &th,
-        ),
-        None
-    );
-}
-
-#[test]
-fn test_event_transform_sum_cnz_avg_avgnz_parameters() {
-    let th = Default::default();
-
-    assert_eq!(
-        targeting(
-            "'app.foregrounded'|eventSum('Days') > 1",
-            &th,
-        ),
-        Some(EnrollmentStatus::Error {
-            reason: "EvaluationError: Custom error: Transform parameter error: event transform Sum requires 2-3 parameters"
-                .to_string()
-        })
-    );
-    assert_eq!(
-        targeting(
-            "1|eventSum('Days', 3, 0) > 1",
-            &th,
-        ),
-        Some(EnrollmentStatus::Error {
-            reason: "EvaluationError: Custom error: JSON Error: invalid type: floating point `1`, expected a string"
-                .to_string()
-        })
-    );
-    assert_eq!(
-        targeting(
-            "'app.foregrounded'|eventSum(1, 3, 0) > 1",
-            &th,
-        ),
-        Some(EnrollmentStatus::Error {
-            reason: "EvaluationError: Custom error: JSON Error: invalid type: floating point `1`, expected a string"
-                .to_string()
-        })
-    );
-    assert_eq!(
-        targeting(
-            "'app.foregrounded'|eventSum('Day', 3, 0) > 1",
-            &th,
-        ),
-        Some(EnrollmentStatus::Error {
-            reason: "EvaluationError: Custom error: Behavior error: IntervalParseError: Day is not a valid Interval"
-                .to_string()
-        })
-    );
-    assert_eq!(
-        targeting(
-            "'app.foregrounded'|eventSum('Days', 'test', 0) > 1",
-            &th,
-        ),
-        Some(EnrollmentStatus::Error {
-            reason: "EvaluationError: Custom error: Transform parameter error: event transform Sum requires a positive number as the second parameter"
-                .to_string()
-        })
-    );
-    assert_eq!(
-        targeting(
-            "'app.foregrounded'|eventSum('Days', 3, 'test') > 1",
-            &th,
-        ),
-        Some(EnrollmentStatus::Error {
-            reason: "EvaluationError: Custom error: Transform parameter error: event transform Sum requires a positive number as the third parameter"
-                .to_string()
-        })
-    );
-}
-
-#[test]
-fn test_event_transform_last_seen_parameters() {
-    let th = Default::default();
-
-    assert_eq!(
-        targeting(
-            "'app.foregrounded'|eventLastSeen() > 1",
-            &th,
-        ),
-        Some(EnrollmentStatus::Error {
-            reason: "EvaluationError: Custom error: Transform parameter error: event transform LastSeen requires 1-2 parameters"
-                .to_string()
-        })
-    );
-    assert_eq!(
-        targeting(
-            "'app.foregrounded'|eventLastSeen('Days', 0, 10) > 1",
-            &th,
-        ),
-        Some(EnrollmentStatus::Error {
-            reason: "EvaluationError: Custom error: Transform parameter error: event transform LastSeen requires 1-2 parameters"
-                .to_string()
-        })
-    );
-    assert_eq!(
-        targeting(
-            "1|eventLastSeen('Days', 0) > 1",
-            &th,
-        ),
-        Some(EnrollmentStatus::Error {
-            reason: "EvaluationError: Custom error: JSON Error: invalid type: floating point `1`, expected a string"
-                .to_string()
-        })
-    );
-    assert_eq!(
-        targeting(
-            "'app.foregrounded'|eventLastSeen(1, 0) > 1",
-            &th,
-        ),
-        Some(EnrollmentStatus::Error {
-            reason: "EvaluationError: Custom error: JSON Error: invalid type: floating point `1`, expected a string"
-                .to_string()
-        })
-    );
-    assert_eq!(
-        targeting(
-            "'app.foregrounded'|eventLastSeen('Day', 0) > 1",
-            &th,
-        ),
-        Some(EnrollmentStatus::Error {
-            reason: "EvaluationError: Custom error: Behavior error: IntervalParseError: Day is not a valid Interval"
-                .to_string()
-        })
-    );
-    assert_eq!(
-        targeting(
-            "'app.foregrounded'|eventLastSeen('Days', 'test') > 1",
-            &th,
-        ),
-        Some(EnrollmentStatus::Error {
-            reason: "EvaluationError: Custom error: Transform parameter error: event transform LastSeen requires a positive number as the second parameter"
-                .to_string()
-        })
-    );
->>>>>>> 32de3d62
 }