// This Source Code Form is subject to the terms of the Mozilla Public
// License, v. 2.0. If a copy of the MPL was not distributed with this
// file, You can obtain one at https://mozilla.org/MPL/2.0/.

mod behavior;
mod dbcache;
mod enrollment;
pub mod error;
mod evaluator;
use behavior::EventStore;
use chrono::{DateTime, NaiveDateTime, Utc};
use defaults::Defaults;
pub use error::{NimbusError, Result};
mod client;
mod config;
mod defaults;
mod matcher;
pub mod persistence;
mod sampling;
mod strings;
mod updating;
pub mod versioning;
#[cfg(debug_assertions)]
pub use evaluator::evaluate_enrollment;

use client::{create_client, parse_experiments, SettingsClient};
pub use config::RemoteSettingsConfig;
use dbcache::DatabaseCache;
pub use enrollment::EnrollmentStatus;
use enrollment::{
    get_global_user_participation, opt_in_with_branch, opt_out, set_global_user_participation,
    EnrollmentChangeEvent, EnrollmentsEvolver,
};
use evaluator::is_experiment_available;

// Exposed for Example only
pub use evaluator::TargetingAttributes;

// We only use this in a test, and with --no-default-features, we don't use it
// at all
#[allow(unused_imports)]
use enrollment::EnrollmentChangeEventType;

pub use matcher::AppContext;
use once_cell::sync::OnceCell;
use persistence::{Database, StoreId, Writer};
use serde_derive::*;
use serde_json::{Map, Value};
use std::collections::HashSet;
use std::path::{Path, PathBuf};
use std::sync::{Arc, Mutex, MutexGuard};
use updating::{read_and_remove_pending_experiments, write_pending_experiments};
use uuid::Uuid;

#[cfg(test)]
mod tests;

const DEFAULT_TOTAL_BUCKETS: u32 = 10000;
const DB_KEY_NIMBUS_ID: &str = "nimbus-id";
pub const DB_KEY_INSTALLATION_DATE: &str = "installation-date";
pub const DB_KEY_UPDATE_DATE: &str = "update-date";
pub const DB_KEY_APP_VERSION: &str = "app-version";

// The main `NimbusClient` struct must not expose any methods that make an `&mut self`,
// in order to be compatible with the uniffi's requirements on objects. This is a helper
// struct to contain the bits that do actually need to be mutable, so they can be
// protected by a Mutex.
#[derive(Default)]
struct InternalMutableState {
    available_randomization_units: AvailableRandomizationUnits,
    // Application level targeting attributes
    targeting_attributes: TargetingAttributes,
}

/// Nimbus is the main struct representing the experiments state
/// It should hold all the information needed to communicate a specific user's
/// experimentation status
pub struct NimbusClient {
    settings_client: Mutex<Box<dyn SettingsClient + Send>>,
    mutable_state: Mutex<InternalMutableState>,
    app_context: AppContext,
    db: OnceCell<Database>,
    // Manages an in-memory cache so that we can answer certain requests
    // without doing (or waiting for) IO.
    database_cache: DatabaseCache,
    db_path: PathBuf,
    event_store: Mutex<EventStore>,
}

impl NimbusClient {
    // This constructor *must* not do any kind of I/O since it might be called on the main
    // thread in the gecko Javascript stack, hence the use of OnceCell for the db.
    pub fn new<P: Into<PathBuf>>(
        app_context: AppContext,
        db_path: P,
        config: Option<RemoteSettingsConfig>,
        available_randomization_units: AvailableRandomizationUnits,
    ) -> Result<Self> {
        let settings_client = Mutex::new(create_client(config)?);

        let mutable_state = Mutex::new(InternalMutableState {
            available_randomization_units,
            targeting_attributes: app_context.clone().into(),
        });

        Ok(Self {
            settings_client,
            mutable_state,
            app_context,
            database_cache: Default::default(),
            db_path: db_path.into(),
            db: OnceCell::default(),
            event_store: Mutex::default(),
        })
    }

    pub fn with_targeting_attributes(&mut self, targeting_attributes: TargetingAttributes) {
        let mut state = self.mutable_state.lock().unwrap();
        state.targeting_attributes = targeting_attributes;
    }

    pub fn get_targeting_attributes(&self) -> TargetingAttributes {
        let state = self.mutable_state.lock().unwrap();
        state.targeting_attributes.clone()
    }

    pub fn initialize(&self) -> Result<()> {
        let db = self.db()?;
        // We're not actually going to write, we just want to exclude concurrent writers.
        let mut writer = db.write()?;

        let mut state = self.mutable_state.lock().unwrap();
        self.begin_initialize(db, &mut writer, &mut state)?;
        self.end_initialize(db, writer, &mut state)?;

        Ok(())
    }

    // These are tasks which should be in the initialize and apply_pending_experiments
    // but should happen before the enrollment calculations are done.
<<<<<<< HEAD
    fn begin_initialize(&self, db: &Database, writer: &mut Writer) -> Result<()> {
        self.update_install_dates(db, writer)?;
        let mut event_store = self.event_store.lock().unwrap();
        event_store.read_from_db(db)?;

        // Now that the EventStore has been created, place it in its current state on the targeting_attributes.
        let mut state = self.mutable_state.lock().unwrap();
        state.targeting_attributes.event_store = Some(event_store.clone());
=======
    fn begin_initialize(
        &self,
        db: &Database,
        writer: &mut Writer,
        state: &mut MutexGuard<InternalMutableState>,
    ) -> Result<()> {
        self.update_ta_install_dates(db, writer, state)?;
        self.event_store.lock().unwrap().read_from_db(db)?;
>>>>>>> 5e299075
        Ok(())
    }

    // These are tasks which should be in the initialize and apply_pending_experiments
    // but should happen after the enrollment calculations are done.
    fn end_initialize(
        &self,
        db: &Database,
        writer: Writer,
        state: &mut MutexGuard<InternalMutableState>,
    ) -> Result<()> {
        self.update_ta_active_experiments(db, &writer, state)?;
        self.database_cache.commit_and_update(db, writer)?;
        Ok(())
    }

    // Note: the contract for this function is that it never blocks on IO.
    pub fn get_experiment_branch(&self, slug: String) -> Result<Option<String>> {
        self.database_cache.get_experiment_branch(&slug)
    }

    pub fn get_feature_config_variables(&self, feature_id: String) -> Result<Option<String>> {
        self.database_cache
            .get_feature_config_variables(&feature_id)
    }

    pub fn get_experiment_branches(&self, slug: String) -> Result<Vec<ExperimentBranch>> {
        self.get_all_experiments()?
            .into_iter()
            .find(|e| e.slug == slug)
            .map(|e| e.branches.into_iter().map(|b| b.into()).collect())
            .ok_or(NimbusError::NoSuchExperiment(slug))
    }

    pub fn get_global_user_participation(&self) -> Result<bool> {
        let db = self.db()?;
        let reader = db.read()?;
        get_global_user_participation(db, &reader)
    }

    pub fn set_global_user_participation(
        &self,
        user_participating: bool,
    ) -> Result<Vec<EnrollmentChangeEvent>> {
        let db = self.db()?;
        let mut writer = db.write()?;
        let mut state = self.mutable_state.lock().unwrap();
        set_global_user_participation(db, &mut writer, user_participating)?;

        let existing_experiments: Vec<Experiment> =
            db.get_store(StoreId::Experiments).collect_all(&writer)?;
        // We pass the existing experiments as "updated experiments"
        // to the evolver.
        let nimbus_id = self.read_or_create_nimbus_id(db, &mut writer)?;
        let evolver = EnrollmentsEvolver::new(
            &nimbus_id,
            &state.available_randomization_units,
            &state.targeting_attributes,
        );
        let events = evolver.evolve_enrollments_in_db(db, &mut writer, &existing_experiments)?;
        self.end_initialize(db, writer, &mut state)?;
        Ok(events)
    }

    pub fn get_active_experiments(&self) -> Result<Vec<EnrolledExperiment>> {
        self.database_cache.get_active_experiments()
    }

    pub fn get_all_experiments(&self) -> Result<Vec<Experiment>> {
        let db = self.db()?;
        let reader = db.read()?;
        db.get_store(StoreId::Experiments)
            .collect_all::<Experiment, _>(&reader)
    }

    pub fn get_available_experiments(&self) -> Result<Vec<AvailableExperiment>> {
        Ok(self
            .get_all_experiments()?
            .into_iter()
            .filter(|exp| is_experiment_available(&self.app_context, exp, false))
            .map(|exp| exp.into())
            .collect())
    }

    pub fn opt_in_with_branch(
        &self,
        experiment_slug: String,
        branch: String,
    ) -> Result<Vec<EnrollmentChangeEvent>> {
        let db = self.db()?;
        let mut writer = db.write()?;
        let result = opt_in_with_branch(db, &mut writer, &experiment_slug, &branch)?;
        let mut state = self.mutable_state.lock().unwrap();
        self.end_initialize(db, writer, &mut state)?;
        Ok(result)
    }

    pub fn opt_out(&self, experiment_slug: String) -> Result<Vec<EnrollmentChangeEvent>> {
        let db = self.db()?;
        let mut writer = db.write()?;
        let result = opt_out(db, &mut writer, &experiment_slug)?;
        let mut state = self.mutable_state.lock().unwrap();
        self.end_initialize(db, writer, &mut state)?;
        Ok(result)
    }

    pub fn update_experiments(&self) -> Result<Vec<EnrollmentChangeEvent>> {
        self.fetch_experiments()?;
        self.apply_pending_experiments()
    }

    pub fn fetch_experiments(&self) -> Result<()> {
        log::info!("fetching experiments");
        let settings_client = self.settings_client.lock().unwrap();
        let new_experiments = settings_client.fetch_experiments()?;
        let db = self.db()?;
        let mut writer = db.write()?;
        write_pending_experiments(db, &mut writer, new_experiments)?;
        writer.commit()?;
        Ok(())
    }

    /**
     * Calculate the days since install and days since update on the targeting_attributes.
     */
    fn update_ta_install_dates(
        &self,
        db: &Database,
        writer: &mut Writer,
        state: &mut MutexGuard<InternalMutableState>,
    ) -> Result<()> {
        let installation_date = self.get_installation_date(db, writer)?;
        log::info!("[Nimbus] Installation Date: {}", installation_date);
        let update_date = self.get_update_date(db, writer)?;
        log::info!("[Nimbus] Update Date: {}", update_date);
        let now = Utc::now();
        let duration_since_install = now - installation_date;
        log::info!(
            "[Nimbus] Days since install: {}",
            duration_since_install.num_days()
        );
        let duration_since_update = now - update_date;
        log::info!(
            "[Nimbus] Days since update: {}",
            duration_since_update.num_days()
        );
        if state.targeting_attributes.days_since_install.is_none() {
            state.targeting_attributes.days_since_install =
                Some(duration_since_install.num_days() as i32);
        }
        if state.targeting_attributes.days_since_update.is_none() {
            state.targeting_attributes.days_since_update =
                Some(duration_since_update.num_days() as i32);
        }

        Ok(())
    }

    /**
     * Calculates the active_experiments based on current enrollments for the targeting attributes.
     */
    fn update_ta_active_experiments(
        &self,
        db: &Database,
        writer: &Writer,
        state: &mut MutexGuard<InternalMutableState>,
    ) -> Result<()> {
        let enrollments_store = db.get_store(StoreId::Enrollments);
        let prev_enrollments: Vec<enrollment::ExperimentEnrollment> =
            enrollments_store.collect_all(writer)?;

        let mut set = HashSet::<String>::new();
        for ee in prev_enrollments {
            if let EnrollmentStatus::Enrolled { .. } = ee.status {
                set.insert(ee.slug.clone());
            }
        }

        state.targeting_attributes.active_experiments = set;

        Ok(())
    }

    pub fn apply_pending_experiments(&self) -> Result<Vec<EnrollmentChangeEvent>> {
        log::info!("updating experiment list");
        let db = self.db()?;
        let mut writer = db.write()?;

        // We'll get the pending experiments which were stored for us, either by fetch_experiments
        // or by set_experiments_locally.
        let pending_updates = read_and_remove_pending_experiments(db, &mut writer)?;
        let mut state = self.mutable_state.lock().unwrap();
        self.begin_initialize(db, &mut writer, &mut state)?;
        let res = match pending_updates {
            Some(new_experiments) => {
                self.update_ta_active_experiments(db, &writer, &mut state)?;
                // Perform the enrollment calculations if there are pending experiments.
                let nimbus_id = self.read_or_create_nimbus_id(db, &mut writer)?;
                let evolver = EnrollmentsEvolver::new(
                    &nimbus_id,
                    &state.available_randomization_units,
                    &state.targeting_attributes,
                );
                evolver.evolve_enrollments_in_db(db, &mut writer, &new_experiments)?
            }
            None => vec![],
        };

        // Finish up any cleanup, e.g. copying from database in to memory.
        self.end_initialize(db, writer, &mut state)?;
        Ok(res)
    }

    fn get_installation_date(&self, db: &Database, writer: &mut Writer) -> Result<DateTime<Utc>> {
        // we first check our context
        if let Some(context_installation_date) = self.app_context.installation_date {
            let res = DateTime::<Utc>::from_utc(
                NaiveDateTime::from_timestamp(context_installation_date / 1_000, 0),
                Utc,
            );
            log::info!("[Nimbus] Retrieved date from Context: {}", res);
            return Ok(res);
        }
        let store = db.get_store(StoreId::Meta);
        let persisted_installation_date: Option<DateTime<Utc>> =
            store.get(writer, DB_KEY_INSTALLATION_DATE)?;
        Ok(
            if let Some(installation_date) = persisted_installation_date {
                installation_date
            } else if let Some(home_directory) = &self.app_context.home_directory {
                let installation_date = match self.get_creation_date_from_path(home_directory) {
                    Ok(installation_date) => installation_date,
                    Err(e) => {
                        log::warn!("[Nimbus] Unable to get installation date from path, defaulting to today: {:?}", e);
                        Utc::now()
                    }
                };
                let store = db.get_store(StoreId::Meta);
                store.put(writer, DB_KEY_INSTALLATION_DATE, &installation_date)?;
                installation_date
            } else {
                Utc::now()
            },
        )
    }

    fn get_update_date(&self, db: &Database, writer: &mut Writer) -> Result<DateTime<Utc>> {
        let store = db.get_store(StoreId::Meta);

        let persisted_app_version: Option<String> = store.get(writer, DB_KEY_APP_VERSION)?;
        let update_date: Option<DateTime<Utc>> = store.get(writer, DB_KEY_UPDATE_DATE)?;
        Ok(
            match (
                persisted_app_version,
                &self.app_context.app_version,
                update_date,
            ) {
                // The app been run before, but has not just been updated.
                (Some(persisted), Some(current), Some(date)) if persisted == *current => date,
                // The app has been run before, and just been updated.
                (Some(persisted), Some(current), _) if persisted != *current => {
                    let now = Utc::now();
                    store.put(writer, DB_KEY_APP_VERSION, current)?;
                    store.put(writer, DB_KEY_UPDATE_DATE, &now)?;
                    now
                }
                // The app has just been installed
                (None, Some(current), _) => {
                    let now = Utc::now();
                    store.put(writer, DB_KEY_APP_VERSION, current)?;
                    store.put(writer, DB_KEY_UPDATE_DATE, &now)?;
                    now
                }
                // The current version is not available, or the persisted date is not available.
                (_, _, Some(date)) => date,
                // Either way, this doesn't appear to be a good production environment.
                _ => Utc::now(),
            },
        )
    }

    #[cfg(not(test))]
    fn get_creation_date_from_path<P: AsRef<Path>>(&self, path: P) -> Result<DateTime<Utc>> {
        log::info!("[Nimbus] Getting creation date from path");
        let metadata = std::fs::metadata(path)?;
        let system_time_created = metadata.created()?;
        let date_time_created = DateTime::<Utc>::from(system_time_created);
        log::info!(
            "[Nimbus] Creation date retrieved form path successfully: {}",
            date_time_created
        );
        Ok(date_time_created)
    }

    #[cfg(test)]
    fn get_creation_date_from_path<P: AsRef<Path>>(&self, path: P) -> Result<DateTime<Utc>> {
        use std::io::Read;
        let test_path = path.as_ref().with_file_name("test.json");
        let mut file = std::fs::File::open(test_path)?;
        let mut buf = String::new();
        file.read_to_string(&mut buf)?;

        let res = serde_json::from_str::<DateTime<Utc>>(&buf)?;
        Ok(res)
    }

    pub fn set_experiments_locally(&self, experiments_json: String) -> Result<()> {
        let new_experiments = parse_experiments(&experiments_json)?;
        let db = self.db()?;
        let mut writer = db.write()?;
        write_pending_experiments(db, &mut writer, new_experiments)?;
        writer.commit()?;
        Ok(())
    }

    /// Reset internal state in response to application-level telemetry reset.
    ///
    /// When the user resets their telemetry state in the consuming application, we need learn
    /// the new values of any external randomization units, and we need to reset any unique
    /// identifiers used internally by the SDK. If we don't then we risk accidentally tracking
    /// across the telemetry reset, since we could use Nimbus metrics to link their pings from
    /// before and after the reset.
    ///
    pub fn reset_telemetry_identifiers(
        &self,
        new_randomization_units: AvailableRandomizationUnits,
    ) -> Result<Vec<EnrollmentChangeEvent>> {
        let mut events = vec![];
        let db = self.db()?;
        let mut writer = db.write()?;
        let mut state = self.mutable_state.lock().unwrap();
        // If we have no `nimbus_id` when we can safely assume that there's
        // no other experiment state that needs to be reset.
        let store = db.get_store(StoreId::Meta);
        if store.get::<String, _>(&writer, DB_KEY_NIMBUS_ID)?.is_some() {
            // Each enrollment state includes a unique `enrollment_id` which we need to clear.
            events = enrollment::reset_telemetry_identifiers(db, &mut writer)?;

            // Remove any stored event counts
            db.clear_event_count_data(&mut writer)?;

            // The `nimbus_id` itself is a unique identifier.
            // N.B. we do this last, as a signal that all data has been reset.
            store.delete(&mut writer, DB_KEY_NIMBUS_ID)?;
            self.end_initialize(db, writer, &mut state)?;
        }

        // (No need to commit `writer` if the above check was false, since we didn't change anything)
        state.available_randomization_units = new_randomization_units;

        Ok(events)
    }

    pub fn nimbus_id(&self) -> Result<Uuid> {
        let db = self.db()?;
        let mut writer = db.write()?;
        let uuid = self.read_or_create_nimbus_id(db, &mut writer)?;
        // We don't know whether we needed to generate and save the uuid, so
        // we commit just in case - this is hopefully close to a noop in that
        // case!
        writer.commit()?;
        Ok(uuid)
    }

    fn read_or_create_nimbus_id(&self, db: &Database, writer: &mut Writer) -> Result<Uuid> {
        let store = db.get_store(StoreId::Meta);
        Ok(match store.get(writer, DB_KEY_NIMBUS_ID)? {
            Some(nimbus_id) => nimbus_id,
            None => {
                let nimbus_id = Uuid::new_v4();
                store.put(writer, DB_KEY_NIMBUS_ID, &nimbus_id)?;
                nimbus_id
            }
        })
    }

    // Sets the nimbus ID - TEST ONLY - should not be exposed to real clients.
    // (Useful for testing so you can have some control over what experiments
    // are enrolled)
    pub fn set_nimbus_id(&self, uuid: &Uuid) -> Result<()> {
        let db = self.db()?;
        let mut writer = db.write()?;
        db.get_store(StoreId::Meta)
            .put(&mut writer, DB_KEY_NIMBUS_ID, uuid)?;
        writer.commit()?;
        Ok(())
    }

    fn db(&self) -> Result<&Database> {
        self.db.get_or_try_init(|| Database::new(&self.db_path))
    }

    fn merge_additional_context(&self, context: Option<JsonObject>) -> Result<Value> {
        let context = context.map(Value::Object);
        let targeting = serde_json::to_value(self.get_targeting_attributes())?;
        let context = match context {
            Some(v) => v.defaults(&targeting)?,
            None => targeting,
        };

        Ok(context)
    }

    pub fn create_targeting_helper(
        &self,
        additional_context: Option<JsonObject>,
    ) -> Result<Arc<NimbusTargetingHelper>> {
        let context = self.merge_additional_context(additional_context)?;
        let helper = NimbusTargetingHelper::new(context);
        Ok(Arc::new(helper))
    }

    pub fn create_string_helper(
        &self,
        additional_context: Option<JsonObject>,
    ) -> Result<Arc<NimbusStringHelper>> {
        let context = self.merge_additional_context(additional_context)?;
        let helper = NimbusStringHelper::new(context.as_object().unwrap().to_owned());
        Ok(Arc::new(helper))
    }

    /// Records an event for the purposes of behavioral targeting
    ///
    /// This function is used to record and persist data used for the behavioral
    /// targeting such as "core-active" user targeting.
    pub fn record_event(&mut self, event_id: String) -> Result<()> {
        let mut event_store = self.event_store.lock().unwrap();
        event_store.record_event(event_id, None)?;
        event_store.persist_data(self.db()?)?;

        // Once we have updated the EventStore, update its value on the targeting_attributes.
        let mut state = self.mutable_state.lock().unwrap();
        state.targeting_attributes.event_store = Some(event_store.clone());
        Ok(())
    }
}

#[derive(Debug, Clone)]
pub struct EnrolledExperiment {
    pub feature_ids: Vec<String>,
    pub slug: String,
    pub user_facing_name: String,
    pub user_facing_description: String,
    pub branch_slug: String,
    pub enrollment_id: String,
}

/// This is the currently supported major schema version.
pub const SCHEMA_VERSION: u32 = 1;
// XXX: In the future it would be nice if this lived in its own versioned crate so that
// the schema could be decoupled from the sdk so that it can be iterated on while the
// sdk depends on a particular version of the schema through the cargo.toml.

// ⚠️ Attention : Changes to this type should be accompanied by a new test  ⚠️
// ⚠️ in `test_lib_bw_compat.rs`, and may require a DB migration. ⚠️
#[derive(Deserialize, Serialize, Debug, Default, Clone, PartialEq, Eq)]
#[serde(rename_all = "camelCase")]
pub struct Experiment {
    pub schema_version: String,
    pub slug: String,
    pub app_name: Option<String>,
    pub app_id: Option<String>,
    pub channel: Option<String>,
    pub user_facing_name: String,
    pub user_facing_description: String,
    pub is_enrollment_paused: bool,
    pub bucket_config: BucketConfig,
    pub branches: Vec<Branch>,
    // The `feature_ids` field was added later. For compatibility with exising experiments
    // and to avoid a db migration, we default it to an empty list when it is missing.
    #[serde(default)]
    pub feature_ids: Vec<String>,
    pub targeting: Option<String>,
    pub start_date: Option<String>, // TODO: Use a date format here
    pub end_date: Option<String>,   // TODO: Use a date format here
    pub proposed_duration: Option<u32>,
    pub proposed_enrollment: u32,
    pub reference_branch: Option<String>,
    #[serde(default)]
    pub is_rollout: bool,
    // N.B. records in RemoteSettings will have `id` and `filter_expression` fields,
    // but we ignore them because they're for internal use by RemoteSettings.
}

impl Experiment {
    fn has_branch(&self, branch_slug: &str) -> bool {
        self.branches
            .iter()
            .any(|branch| branch.slug == branch_slug)
    }

    fn get_branch(&self, branch_slug: &str) -> Option<&Branch> {
        self.branches.iter().find(|b| b.slug == branch_slug)
    }

    fn get_feature_ids(&self) -> Vec<String> {
        let branches = &self.branches;
        let feature_ids = branches
            .iter()
            .flat_map(|b| {
                b.get_feature_configs()
                    .iter()
                    .map(|f| f.to_owned().feature_id)
                    .collect::<Vec<_>>()
            })
            .collect::<HashSet<_>>();

        feature_ids.into_iter().collect()
    }

    pub(crate) fn is_rollout(&self) -> bool {
        self.is_rollout
    }
}

#[derive(Deserialize, Serialize, Debug, Default, Clone, PartialEq, Eq)]
#[serde(rename_all = "camelCase")]
pub struct FeatureConfig {
    pub feature_id: String,
    // There is a nullable `value` field that can contain key-value config options
    // that modify the behaviour of an application feature. Uniffi doesn't quite support
    // serde_json yet.
    #[serde(default)]
    pub value: Map<String, Value>,
}

impl Defaults for FeatureConfig {
    fn defaults(&self, fallback: &Self) -> Result<Self> {
        if self.feature_id != fallback.feature_id {
            // This is unlikely to happen, but if it does it's a bug in Nimbus
            Err(NimbusError::InternalError(
                "Cannot merge feature configs from different features",
            ))
        } else {
            Ok(FeatureConfig {
                feature_id: self.feature_id.clone(),
                value: self.value.defaults(&fallback.value)?,
            })
        }
    }
}

// ⚠️ Attention : Changes to this type should be accompanied by a new test  ⚠️
// ⚠️ in `test_lib_bw_compat.rs`, and may require a DB migration. ⚠️
#[derive(Deserialize, Serialize, Debug, Default, Clone, PartialEq, Eq)]
pub struct Branch {
    pub slug: String,
    pub ratio: i32,
    // we skip serializing the `feature` and `features`
    // fields if they are `None`, to stay aligned
    // with the schema, where only one of them
    // will exist
    #[serde(skip_serializing_if = "Option::is_none")]
    pub feature: Option<FeatureConfig>,
    #[serde(skip_serializing_if = "Option::is_none")]
    pub features: Option<Vec<FeatureConfig>>,
}

impl Branch {
    pub(crate) fn get_feature_configs(&self) -> Vec<FeatureConfig> {
        // Some versions of desktop need both, but features should be prioritized
        // (https://mozilla-hub.atlassian.net/browse/SDK-440).
        match (&self.features, &self.feature) {
            (Some(features), _) => features.clone(),
            (None, Some(feature)) => vec![feature.clone()],
            _ => Default::default(),
        }
    }
}

fn default_buckets() -> u32 {
    DEFAULT_TOTAL_BUCKETS
}

// ⚠️ Attention : Changes to this type should be accompanied by a new test  ⚠️
// ⚠️ in `test_lib_bw_compat.rs`, and may require a DB migration. ⚠️
#[derive(Deserialize, Serialize, Debug, Default, Clone, PartialEq, Eq)]
#[serde(rename_all = "camelCase")]
pub struct BucketConfig {
    pub randomization_unit: RandomizationUnit,
    pub namespace: String,
    pub start: u32,
    pub count: u32,
    #[serde(default = "default_buckets")]
    pub total: u32,
}

#[cfg(test)]
impl BucketConfig {
    pub(crate) fn always() -> Self {
        Self {
            start: 0,
            count: default_buckets(),
            total: default_buckets(),
            ..Default::default()
        }
    }
}

// This type is passed across the FFI to client consumers, e.g. UI for testing tooling.
pub struct AvailableExperiment {
    pub slug: String,
    pub user_facing_name: String,
    pub user_facing_description: String,
    pub branches: Vec<ExperimentBranch>,
    pub reference_branch: Option<String>,
}

pub struct ExperimentBranch {
    pub slug: String,
    pub ratio: i32,
}

impl From<Experiment> for AvailableExperiment {
    fn from(exp: Experiment) -> Self {
        Self {
            slug: exp.slug,
            user_facing_name: exp.user_facing_name,
            user_facing_description: exp.user_facing_description,
            branches: exp.branches.into_iter().map(|b| b.into()).collect(),
            reference_branch: exp.reference_branch,
        }
    }
}

impl From<Branch> for ExperimentBranch {
    fn from(branch: Branch) -> Self {
        Self {
            slug: branch.slug,
            ratio: branch.ratio,
        }
    }
}

// ⚠️ Attention : Changes to this type should be accompanied by a new test  ⚠️
// ⚠️ in `test_lib_bw_compat`, and may require a DB migration. ⚠️
#[derive(Deserialize, Serialize, Debug, Clone, PartialEq, Eq)]
#[serde(rename_all = "snake_case")]
pub enum RandomizationUnit {
    NimbusId,
    ClientId,
}

impl Default for RandomizationUnit {
    fn default() -> Self {
        Self::NimbusId
    }
}

#[derive(Default)]
pub struct AvailableRandomizationUnits {
    pub client_id: Option<String>,
    #[allow(dead_code)]
    dummy: i8, // See comments in nimbus.udl for why this hacky item exists.
}

impl AvailableRandomizationUnits {
    // Use ::with_client_id when you want to specify one, or use
    // Default::default if you don't!
    pub fn with_client_id(client_id: &str) -> Self {
        Self {
            client_id: Some(client_id.to_string()),
            dummy: 0,
        }
    }

    pub fn get_value<'a>(
        &'a self,
        nimbus_id: &'a str,
        wanted: &'a RandomizationUnit,
    ) -> Option<&'a str> {
        match wanted {
            RandomizationUnit::NimbusId => Some(nimbus_id),
            RandomizationUnit::ClientId => self.client_id.as_deref(),
        }
    }
}

pub struct NimbusStringHelper {
    context: JsonObject,
}

impl NimbusStringHelper {
    fn new(context: JsonObject) -> Self {
        Self { context }
    }

    pub fn get_uuid(&self, template: String) -> Option<String> {
        if template.contains("{uuid}") {
            let uuid = Uuid::new_v4();
            Some(uuid.to_string())
        } else {
            None
        }
    }

    pub fn string_format(&self, template: String, uuid: Option<String>) -> String {
        match uuid {
            Some(uuid) => {
                let mut map = self.context.clone();
                map.insert("uuid".to_string(), Value::String(uuid));
                strings::fmt_with_map(&template, &map)
            }
            _ => strings::fmt_with_map(&template, &self.context),
        }
    }
}

pub struct NimbusTargetingHelper {
    context: Value,
}

impl NimbusTargetingHelper {
    fn new(context: Value) -> Self {
        Self { context }
    }

    pub fn eval_jexl(&self, expr: String) -> Result<bool> {
        evaluator::jexl_eval(
            &expr,
            &serde_json::from_value(self.context.clone()).unwrap(),
        )
    }
}

type JsonObject = Map<String, Value>;

#[cfg(feature = "uniffi-bindings")]
impl UniffiCustomTypeConverter for JsonObject {
    type Builtin = String;

    fn into_custom(val: Self::Builtin) -> uniffi::Result<Self> {
        let json: Value = serde_json::from_str(&val)?;

        match json.as_object() {
            Some(obj) => Ok(obj.clone()),
            _ => Err(uniffi::deps::anyhow::anyhow!(
                "Unexpected JSON-non-object in the bagging area"
            )),
        }
    }

    fn from_custom(obj: Self) -> Self::Builtin {
        serde_json::Value::Object(obj).to_string()
    }
}

#[cfg(feature = "uniffi-bindings")]
include!(concat!(env!("OUT_DIR"), "/nimbus.uniffi.rs"));<|MERGE_RESOLUTION|>--- conflicted
+++ resolved
@@ -138,16 +138,6 @@
 
     // These are tasks which should be in the initialize and apply_pending_experiments
     // but should happen before the enrollment calculations are done.
-<<<<<<< HEAD
-    fn begin_initialize(&self, db: &Database, writer: &mut Writer) -> Result<()> {
-        self.update_install_dates(db, writer)?;
-        let mut event_store = self.event_store.lock().unwrap();
-        event_store.read_from_db(db)?;
-
-        // Now that the EventStore has been created, place it in its current state on the targeting_attributes.
-        let mut state = self.mutable_state.lock().unwrap();
-        state.targeting_attributes.event_store = Some(event_store.clone());
-=======
     fn begin_initialize(
         &self,
         db: &Database,
@@ -155,8 +145,12 @@
         state: &mut MutexGuard<InternalMutableState>,
     ) -> Result<()> {
         self.update_ta_install_dates(db, writer, state)?;
-        self.event_store.lock().unwrap().read_from_db(db)?;
->>>>>>> 5e299075
+        let mut event_store = self.event_store.lock().unwrap();
+        event_store.read_from_db(db)?;
+
+        // Now that the EventStore has been created, place it in its current state on the targeting_attributes.
+        let mut state = self.mutable_state.lock().unwrap();
+        state.targeting_attributes.event_store = Some(event_store.clone());
         Ok(())
     }
 
