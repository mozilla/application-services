--- conflicted
+++ resolved
@@ -75,11 +75,7 @@
 
 // The schema version - changes to this typically require a custom
 // migration code.
-<<<<<<< HEAD
 const VERSION: i64 = 2;
-=======
-const VERSION: i64 = 1;
->>>>>>> 5f953d6f
 
 fn get_current_schema_version(db: &Connection) -> Result<i64> {
     Ok(db.query_row_and_then("PRAGMA user_version", NO_PARAMS, |row| row.get(0))?)
@@ -146,7 +142,6 @@
         // migrate them, we just drop the table so it's re-created with the
         // correct schema.
         db.execute("DROP TABLE IF EXISTS credit_cards_data", NO_PARAMS)?;
-<<<<<<< HEAD
     } else if from == 1 {
         // Alter cc_number_enc using the 12-step generalized procedure described here:
         // https://sqlite.org/lang_altertable.html
@@ -178,8 +173,6 @@
             ")?;
         // NOTE: at this point several triggers have been droped and not recreated, but that's okay
         // because they will be recreated when we execute CREATE_SHARED_TRIGGERS_SQL
-=======
->>>>>>> 5f953d6f
     }
     Ok(())
 }
@@ -188,7 +181,6 @@
 mod tests {
     use super::*;
     use crate::db::test::new_mem_db;
-<<<<<<< HEAD
     use rusqlite::Row;
     use types::Timestamp;
 
@@ -228,8 +220,6 @@
             })
         }
     }
-=======
->>>>>>> 5f953d6f
 
     #[test]
     fn test_create_schema_twice() {
@@ -254,12 +244,7 @@
             "
             DROP TABLE credit_cards_data;
             CREATE TABLE credit_cards_data (guid TEXT NOT NULL PRIMARY KEY);
-<<<<<<< HEAD
-            PRAGMA user_version = 0;
-        ",
-=======
             PRAGMA user_version = 0;",
->>>>>>> 5f953d6f
         )
         .expect("should work");
 
@@ -273,7 +258,6 @@
         db.execute_batch(select_name)
             .expect("select should now work");
     }
-<<<<<<< HEAD
 
     #[test]
     fn test_upgrade_version_1() -> Result<()> {
@@ -329,6 +313,4 @@
 
         Ok(())
     }
-=======
->>>>>>> 5f953d6f
 }